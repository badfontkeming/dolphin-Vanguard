--- conflicted
+++ resolved
@@ -1,185 +1,3 @@
-<<<<<<< HEAD
-package org.dolphinemu.dolphinemu.services;
-
-import android.app.IntentService;
-import android.content.Context;
-import android.content.Intent;
-
-import androidx.localbroadcastmanager.content.LocalBroadcastManager;
-
-import org.dolphinemu.dolphinemu.model.GameFile;
-import org.dolphinemu.dolphinemu.model.GameFileCache;
-import org.dolphinemu.dolphinemu.ui.platform.Platform;
-import org.dolphinemu.dolphinemu.utils.AfterDirectoryInitializationRunner;
-
-import java.io.File;
-import java.util.ArrayList;
-import java.util.Arrays;
-import java.util.List;
-import java.util.concurrent.atomic.AtomicBoolean;
-import java.util.concurrent.atomic.AtomicReference;
-
-/**
- * A service that loads game list data on a separate thread.
- */
-public final class GameFileCacheService extends IntentService
-{
-  public static final String BROADCAST_ACTION = "org.dolphinemu.dolphinemu.GAME_FILE_CACHE_UPDATED";
-
-  private static final String ACTION_LOAD = "org.dolphinemu.dolphinemu.LOAD_GAME_FILE_CACHE";
-  private static final String ACTION_RESCAN = "org.dolphinemu.dolphinemu.RESCAN_GAME_FILE_CACHE";
-
-  private static GameFileCache gameFileCache = null;
-  private static AtomicReference<GameFile[]> gameFiles = new AtomicReference<>(new GameFile[]{});
-  private static AtomicBoolean hasLoadedCache = new AtomicBoolean(false);
-  private static AtomicBoolean hasScannedLibrary = new AtomicBoolean(false);
-
-  public GameFileCacheService()
-  {
-    // Superclass constructor is called to name the thread on which this service executes.
-    super("GameFileCacheService");
-  }
-
-  public static List<GameFile> getGameFilesForPlatform(Platform platform)
-  {
-    GameFile[] allGames = gameFiles.get();
-    ArrayList<GameFile> platformGames = new ArrayList<>();
-    for (GameFile game : allGames)
-    {
-      if (Platform.fromNativeInt(game.getPlatform()) == platform)
-      {
-        platformGames.add(game);
-      }
-    }
-    return platformGames;
-  }
-
-  public static GameFile getGameFileByGameId(String gameId)
-  {
-    GameFile[] allGames = gameFiles.get();
-    for (GameFile game : allGames)
-    {
-      if (game.getGameId().equals(gameId))
-      {
-        return game;
-      }
-    }
-    return null;
-  }
-
-  public static GameFile findSecondDisc(GameFile game)
-  {
-    GameFile matchWithoutRevision = null;
-
-    GameFile[] allGames = gameFiles.get();
-    for (GameFile otherGame : allGames)
-    {
-      if (game.getGameId().equals(otherGame.getGameId()) &&
-              game.getDiscNumber() != otherGame.getDiscNumber())
-      {
-        if (game.getRevision() == otherGame.getRevision())
-          return otherGame;
-        else
-          matchWithoutRevision = otherGame;
-      }
-    }
-
-    return matchWithoutRevision;
-  }
-
-  public static boolean hasLoadedCache()
-  {
-    return hasLoadedCache.get();
-  }
-
-  public static boolean hasScannedLibrary()
-  {
-    return hasScannedLibrary.get();
-  }
-
-  private static void startService(Context context, String action)
-  {
-    Intent intent = new Intent(context, GameFileCacheService.class);
-    intent.setAction(action);
-    context.startService(intent);
-  }
-
-  /**
-   * Asynchronously loads the game file cache from disk without checking
-   * which games are present on the file system.
-   */
-  public static void startLoad(Context context)
-  {
-    new AfterDirectoryInitializationRunner().run(context,
-            () -> startService(context, ACTION_LOAD));
-  }
-
-  /**
-   * Asynchronously scans for games in the user's configured folders,
-   * updating the game file cache with the results.
-   * If startLoad hasn't been called before this, this has no effect.
-   */
-  public static void startRescan(Context context)
-  {
-    new AfterDirectoryInitializationRunner().run(context,
-            () -> startService(context, ACTION_RESCAN));
-  }
-
-  public static GameFile addOrGet(String gamePath)
-  {
-    // The existence of this one function, which is called from one
-    // single place, forces us to use synchronization in onHandleIntent...
-    // A bit annoying, but should be good enough for now
-    synchronized (gameFileCache)
-    {
-      return gameFileCache.addOrGet(gamePath);
-    }
-  }
-
-  @Override
-  protected void onHandleIntent(Intent intent)
-  {
-    // Load the game list cache if it isn't already loaded, otherwise do nothing
-    if (ACTION_LOAD.equals(intent.getAction()) && gameFileCache == null)
-    {
-      GameFileCache temp = new GameFileCache(getCacheDir() + File.separator + "gamelist.cache");
-      synchronized (temp)
-      {
-        gameFileCache = temp;
-        gameFileCache.load();
-        updateGameFileArray();
-        hasLoadedCache.set(true);
-        sendBroadcast();
-      }
-    }
-
-    // Rescan the file system and update the game list cache with the results
-    if (ACTION_RESCAN.equals(intent.getAction()) && gameFileCache != null)
-    {
-      synchronized (gameFileCache)
-      {
-        boolean changed = gameFileCache.scanLibrary(this);
-        if (changed)
-          updateGameFileArray();
-        hasScannedLibrary.set(true);
-        sendBroadcast();
-      }
-    }
-  }
-
-  private void updateGameFileArray()
-  {
-    GameFile[] gameFilesTemp = gameFileCache.getAllGames();
-    Arrays.sort(gameFilesTemp, (lhs, rhs) -> lhs.getTitle().compareToIgnoreCase(rhs.getTitle()));
-    gameFiles.set(gameFilesTemp);
-  }
-
-  private void sendBroadcast()
-  {
-    LocalBroadcastManager.getInstance(this).sendBroadcast(new Intent(BROADCAST_ACTION));
-  }
-}
-=======
 // SPDX-License-Identifier: GPL-2.0-or-later
 
 package org.dolphinemu.dolphinemu.services;
@@ -432,5 +250,4 @@
   {
     LocalBroadcastManager.getInstance(this).sendBroadcast(new Intent(action));
   }
-}
->>>>>>> 39ccdc1f
+}