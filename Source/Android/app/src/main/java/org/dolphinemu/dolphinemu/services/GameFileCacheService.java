<<<<<<< HEAD
package org.dolphinemu.dolphinemu.services;

import android.app.IntentService;
import android.content.Context;
import android.content.Intent;

import androidx.localbroadcastmanager.content.LocalBroadcastManager;

import org.dolphinemu.dolphinemu.model.GameFile;
import org.dolphinemu.dolphinemu.model.GameFileCache;
import org.dolphinemu.dolphinemu.ui.platform.Platform;
import org.dolphinemu.dolphinemu.utils.AfterDirectoryInitializationRunner;

import java.io.File;
import java.util.ArrayList;
import java.util.Arrays;
import java.util.List;
import java.util.concurrent.atomic.AtomicBoolean;
import java.util.concurrent.atomic.AtomicReference;

/**
 * A service that loads game list data on a separate thread.
 */
public final class GameFileCacheService extends IntentService
{
  public static final String BROADCAST_ACTION = "org.dolphinemu.dolphinemu.GAME_FILE_CACHE_UPDATED";

  private static final String ACTION_LOAD = "org.dolphinemu.dolphinemu.LOAD_GAME_FILE_CACHE";
  private static final String ACTION_RESCAN = "org.dolphinemu.dolphinemu.RESCAN_GAME_FILE_CACHE";

  private static GameFileCache gameFileCache = null;
  private static AtomicReference<GameFile[]> gameFiles = new AtomicReference<>(new GameFile[]{});
  private static AtomicBoolean hasLoadedCache = new AtomicBoolean(false);
  private static AtomicBoolean hasScannedLibrary = new AtomicBoolean(false);

  public GameFileCacheService()
  {
    // Superclass constructor is called to name the thread on which this service executes.
    super("GameFileCacheService");
  }

  public static List<GameFile> getGameFilesForPlatform(Platform platform)
  {
    GameFile[] allGames = gameFiles.get();
    ArrayList<GameFile> platformGames = new ArrayList<>();
    for (GameFile game : allGames)
    {
      if (Platform.fromNativeInt(game.getPlatform()) == platform)
      {
        platformGames.add(game);
      }
    }
    return platformGames;
  }

  public static GameFile getGameFileByGameId(String gameId)
  {
    GameFile[] allGames = gameFiles.get();
    for (GameFile game : allGames)
    {
      if (game.getGameId().equals(gameId))
      {
        return game;
      }
    }
    return null;
  }

  public static GameFile findSecondDisc(GameFile game)
  {
    GameFile matchWithoutRevision = null;

    GameFile[] allGames = gameFiles.get();
    for (GameFile otherGame : allGames)
    {
      if (game.getGameId().equals(otherGame.getGameId()) &&
              game.getDiscNumber() != otherGame.getDiscNumber())
      {
        if (game.getRevision() == otherGame.getRevision())
          return otherGame;
        else
          matchWithoutRevision = otherGame;
      }
    }

    return matchWithoutRevision;
  }

  public static boolean hasLoadedCache()
  {
    return hasLoadedCache.get();
  }

  public static boolean hasScannedLibrary()
  {
    return hasScannedLibrary.get();
  }

  private static void startService(Context context, String action)
  {
    Intent intent = new Intent(context, GameFileCacheService.class);
    intent.setAction(action);
    context.startService(intent);
  }

  /**
   * Asynchronously loads the game file cache from disk without checking
   * which games are present on the file system.
   */
  public static void startLoad(Context context)
  {
    new AfterDirectoryInitializationRunner().run(context,
            () -> startService(context, ACTION_LOAD));
  }

  /**
   * Asynchronously scans for games in the user's configured folders,
   * updating the game file cache with the results.
   * If startLoad hasn't been called before this, this has no effect.
   */
  public static void startRescan(Context context)
  {
    new AfterDirectoryInitializationRunner().run(context,
            () -> startService(context, ACTION_RESCAN));
  }

  public static GameFile addOrGet(String gamePath)
  {
    // The existence of this one function, which is called from one
    // single place, forces us to use synchronization in onHandleIntent...
    // A bit annoying, but should be good enough for now
    synchronized (gameFileCache)
    {
      return gameFileCache.addOrGet(gamePath);
    }
  }

  @Override
  protected void onHandleIntent(Intent intent)
  {
    // Load the game list cache if it isn't already loaded, otherwise do nothing
    if (ACTION_LOAD.equals(intent.getAction()) && gameFileCache == null)
    {
      GameFileCache temp = new GameFileCache(getCacheDir() + File.separator + "gamelist.cache");
      synchronized (temp)
      {
        gameFileCache = temp;
        gameFileCache.load();
        updateGameFileArray();
        hasLoadedCache.set(true);
        sendBroadcast();
      }
    }

    // Rescan the file system and update the game list cache with the results
    if (ACTION_RESCAN.equals(intent.getAction()) && gameFileCache != null)
    {
      synchronized (gameFileCache)
      {
        boolean changed = gameFileCache.scanLibrary(this);
        if (changed)
          updateGameFileArray();
        hasScannedLibrary.set(true);
        sendBroadcast();
      }
    }
  }

  private void updateGameFileArray()
  {
    GameFile[] gameFilesTemp = gameFileCache.getAllGames();
    Arrays.sort(gameFilesTemp, (lhs, rhs) -> lhs.getTitle().compareToIgnoreCase(rhs.getTitle()));
    gameFiles.set(gameFilesTemp);
  }

  private void sendBroadcast()
  {
    LocalBroadcastManager.getInstance(this).sendBroadcast(new Intent(BROADCAST_ACTION));
  }
}
=======
package org.dolphinemu.dolphinemu.services;

import android.app.IntentService;
import android.content.Context;
import android.content.Intent;

import androidx.localbroadcastmanager.content.LocalBroadcastManager;

import org.dolphinemu.dolphinemu.model.GameFile;
import org.dolphinemu.dolphinemu.model.GameFileCache;
import org.dolphinemu.dolphinemu.ui.platform.Platform;
import org.dolphinemu.dolphinemu.utils.AfterDirectoryInitializationRunner;

import java.io.File;
import java.util.ArrayList;
import java.util.Arrays;
import java.util.List;
import java.util.concurrent.atomic.AtomicInteger;
import java.util.concurrent.atomic.AtomicReference;

/**
 * A service that loads game list data on a separate thread.
 */
public final class GameFileCacheService extends IntentService
{
  /**
   * This is broadcast when the contents of the cache change.
   */
  public static final String CACHE_UPDATED = "org.dolphinemu.dolphinemu.GAME_FILE_CACHE_UPDATED";

  /**
   * This is broadcast when the service is done with all requested work, regardless of whether
   * the contents of the cache actually changed. (Maybe the cache was already up to date.)
   */
  public static final String DONE_LOADING =
          "org.dolphinemu.dolphinemu.GAME_FILE_CACHE_DONE_LOADING";

  private static final String ACTION_LOAD = "org.dolphinemu.dolphinemu.LOAD_GAME_FILE_CACHE";
  private static final String ACTION_RESCAN = "org.dolphinemu.dolphinemu.RESCAN_GAME_FILE_CACHE";

  private static GameFileCache gameFileCache = null;
  private static final AtomicReference<GameFile[]> gameFiles =
          new AtomicReference<>(new GameFile[]{});
  private static final AtomicInteger unhandledIntents = new AtomicInteger(0);
  private static final AtomicInteger unhandledRescanIntents = new AtomicInteger(0);

  public GameFileCacheService()
  {
    // Superclass constructor is called to name the thread on which this service executes.
    super("GameFileCacheService");
  }

  public static List<GameFile> getGameFilesForPlatform(Platform platform)
  {
    GameFile[] allGames = gameFiles.get();
    ArrayList<GameFile> platformGames = new ArrayList<>();
    for (GameFile game : allGames)
    {
      if (Platform.fromNativeInt(game.getPlatform()) == platform)
      {
        platformGames.add(game);
      }
    }
    return platformGames;
  }

  public static GameFile getGameFileByGameId(String gameId)
  {
    GameFile[] allGames = gameFiles.get();
    for (GameFile game : allGames)
    {
      if (game.getGameId().equals(gameId))
      {
        return game;
      }
    }
    return null;
  }

  public static GameFile findSecondDisc(GameFile game)
  {
    GameFile matchWithoutRevision = null;

    GameFile[] allGames = gameFiles.get();
    for (GameFile otherGame : allGames)
    {
      if (game.getGameId().equals(otherGame.getGameId()) &&
              game.getDiscNumber() != otherGame.getDiscNumber())
      {
        if (game.getRevision() == otherGame.getRevision())
          return otherGame;
        else
          matchWithoutRevision = otherGame;
      }
    }

    return matchWithoutRevision;
  }

  public static String[] findSecondDiscAndGetPaths(GameFile gameFile)
  {
    GameFile secondFile = findSecondDisc(gameFile);
    if (secondFile == null)
      return new String[]{gameFile.getPath()};
    else
      return new String[]{gameFile.getPath(), secondFile.getPath()};
  }

  /**
   * Returns true if in the process of either loading the cache or rescanning.
   */
  public static boolean isLoading()
  {
    return unhandledIntents.get() != 0;
  }

  /**
   * Returns true if in the process of rescanning.
   */
  public static boolean isRescanning()
  {
    return unhandledRescanIntents.get() != 0;
  }

  private static void startService(Context context, String action)
  {
    Intent intent = new Intent(context, GameFileCacheService.class);
    intent.setAction(action);
    context.startService(intent);
  }

  /**
   * Asynchronously loads the game file cache from disk without checking
   * which games are present on the file system.
   */
  public static void startLoad(Context context)
  {
    unhandledIntents.getAndIncrement();

    new AfterDirectoryInitializationRunner().run(context, false,
            () -> startService(context, ACTION_LOAD));
  }

  /**
   * Asynchronously scans for games in the user's configured folders,
   * updating the game file cache with the results.
   * If startLoad hasn't been called before this, this has no effect.
   */
  public static void startRescan(Context context)
  {
    unhandledIntents.getAndIncrement();
    unhandledRescanIntents.getAndIncrement();

    new AfterDirectoryInitializationRunner().run(context, false,
            () -> startService(context, ACTION_RESCAN));
  }

  public static GameFile addOrGet(String gamePath)
  {
    // The existence of this one function, which is called from one
    // single place, forces us to use synchronization in onHandleIntent...
    // A bit annoying, but should be good enough for now
    synchronized (gameFileCache)
    {
      return gameFileCache.addOrGet(gamePath);
    }
  }

  @Override
  protected void onHandleIntent(Intent intent)
  {
    // Load the game list cache if it isn't already loaded, otherwise do nothing
    if (ACTION_LOAD.equals(intent.getAction()) && gameFileCache == null)
    {
      GameFileCache temp = new GameFileCache(getCacheDir() + File.separator + "gamelist.cache");
      synchronized (temp)
      {
        gameFileCache = temp;
        gameFileCache.load();
        if (gameFileCache.getSize() != 0)
        {
          updateGameFileArray();
          sendBroadcast(CACHE_UPDATED);
        }
      }
    }

    // Rescan the file system and update the game list cache with the results
    if (ACTION_RESCAN.equals(intent.getAction()))
    {
      if (gameFileCache != null)
      {
        synchronized (gameFileCache)
        {
          boolean changed = gameFileCache.update();
          if (changed)
          {
            updateGameFileArray();
            sendBroadcast(CACHE_UPDATED);
          }

          boolean additionalMetadataChanged = gameFileCache.updateAdditionalMetadata();
          if (additionalMetadataChanged)
          {
            updateGameFileArray();
            sendBroadcast(CACHE_UPDATED);
          }

          if (changed || additionalMetadataChanged)
          {
            gameFileCache.save();
          }
        }
      }

      unhandledRescanIntents.decrementAndGet();
    }

    int intentsLeft = unhandledIntents.decrementAndGet();
    if (intentsLeft == 0)
    {
      sendBroadcast(DONE_LOADING);
    }
  }

  private void updateGameFileArray()
  {
    GameFile[] gameFilesTemp = gameFileCache.getAllGames();
    Arrays.sort(gameFilesTemp, (lhs, rhs) -> lhs.getTitle().compareToIgnoreCase(rhs.getTitle()));
    gameFiles.set(gameFilesTemp);
  }

  private void sendBroadcast(String action)
  {
    LocalBroadcastManager.getInstance(this).sendBroadcast(new Intent(action));
  }
}
>>>>>>> 20301592
<|MERGE_RESOLUTION|>--- conflicted
+++ resolved
@@ -1,420 +1,237 @@
-<<<<<<< HEAD
-package org.dolphinemu.dolphinemu.services;
-
-import android.app.IntentService;
-import android.content.Context;
-import android.content.Intent;
-
-import androidx.localbroadcastmanager.content.LocalBroadcastManager;
-
-import org.dolphinemu.dolphinemu.model.GameFile;
-import org.dolphinemu.dolphinemu.model.GameFileCache;
-import org.dolphinemu.dolphinemu.ui.platform.Platform;
-import org.dolphinemu.dolphinemu.utils.AfterDirectoryInitializationRunner;
-
-import java.io.File;
-import java.util.ArrayList;
-import java.util.Arrays;
-import java.util.List;
-import java.util.concurrent.atomic.AtomicBoolean;
-import java.util.concurrent.atomic.AtomicReference;
-
-/**
- * A service that loads game list data on a separate thread.
- */
-public final class GameFileCacheService extends IntentService
-{
-  public static final String BROADCAST_ACTION = "org.dolphinemu.dolphinemu.GAME_FILE_CACHE_UPDATED";
-
-  private static final String ACTION_LOAD = "org.dolphinemu.dolphinemu.LOAD_GAME_FILE_CACHE";
-  private static final String ACTION_RESCAN = "org.dolphinemu.dolphinemu.RESCAN_GAME_FILE_CACHE";
-
-  private static GameFileCache gameFileCache = null;
-  private static AtomicReference<GameFile[]> gameFiles = new AtomicReference<>(new GameFile[]{});
-  private static AtomicBoolean hasLoadedCache = new AtomicBoolean(false);
-  private static AtomicBoolean hasScannedLibrary = new AtomicBoolean(false);
-
-  public GameFileCacheService()
-  {
-    // Superclass constructor is called to name the thread on which this service executes.
-    super("GameFileCacheService");
-  }
-
-  public static List<GameFile> getGameFilesForPlatform(Platform platform)
-  {
-    GameFile[] allGames = gameFiles.get();
-    ArrayList<GameFile> platformGames = new ArrayList<>();
-    for (GameFile game : allGames)
-    {
-      if (Platform.fromNativeInt(game.getPlatform()) == platform)
-      {
-        platformGames.add(game);
-      }
-    }
-    return platformGames;
-  }
-
-  public static GameFile getGameFileByGameId(String gameId)
-  {
-    GameFile[] allGames = gameFiles.get();
-    for (GameFile game : allGames)
-    {
-      if (game.getGameId().equals(gameId))
-      {
-        return game;
-      }
-    }
-    return null;
-  }
-
-  public static GameFile findSecondDisc(GameFile game)
-  {
-    GameFile matchWithoutRevision = null;
-
-    GameFile[] allGames = gameFiles.get();
-    for (GameFile otherGame : allGames)
-    {
-      if (game.getGameId().equals(otherGame.getGameId()) &&
-              game.getDiscNumber() != otherGame.getDiscNumber())
-      {
-        if (game.getRevision() == otherGame.getRevision())
-          return otherGame;
-        else
-          matchWithoutRevision = otherGame;
-      }
-    }
-
-    return matchWithoutRevision;
-  }
-
-  public static boolean hasLoadedCache()
-  {
-    return hasLoadedCache.get();
-  }
-
-  public static boolean hasScannedLibrary()
-  {
-    return hasScannedLibrary.get();
-  }
-
-  private static void startService(Context context, String action)
-  {
-    Intent intent = new Intent(context, GameFileCacheService.class);
-    intent.setAction(action);
-    context.startService(intent);
-  }
-
-  /**
-   * Asynchronously loads the game file cache from disk without checking
-   * which games are present on the file system.
-   */
-  public static void startLoad(Context context)
-  {
-    new AfterDirectoryInitializationRunner().run(context,
-            () -> startService(context, ACTION_LOAD));
-  }
-
-  /**
-   * Asynchronously scans for games in the user's configured folders,
-   * updating the game file cache with the results.
-   * If startLoad hasn't been called before this, this has no effect.
-   */
-  public static void startRescan(Context context)
-  {
-    new AfterDirectoryInitializationRunner().run(context,
-            () -> startService(context, ACTION_RESCAN));
-  }
-
-  public static GameFile addOrGet(String gamePath)
-  {
-    // The existence of this one function, which is called from one
-    // single place, forces us to use synchronization in onHandleIntent...
-    // A bit annoying, but should be good enough for now
-    synchronized (gameFileCache)
-    {
-      return gameFileCache.addOrGet(gamePath);
-    }
-  }
-
-  @Override
-  protected void onHandleIntent(Intent intent)
-  {
-    // Load the game list cache if it isn't already loaded, otherwise do nothing
-    if (ACTION_LOAD.equals(intent.getAction()) && gameFileCache == null)
-    {
-      GameFileCache temp = new GameFileCache(getCacheDir() + File.separator + "gamelist.cache");
-      synchronized (temp)
-      {
-        gameFileCache = temp;
-        gameFileCache.load();
-        updateGameFileArray();
-        hasLoadedCache.set(true);
-        sendBroadcast();
-      }
-    }
-
-    // Rescan the file system and update the game list cache with the results
-    if (ACTION_RESCAN.equals(intent.getAction()) && gameFileCache != null)
-    {
-      synchronized (gameFileCache)
-      {
-        boolean changed = gameFileCache.scanLibrary(this);
-        if (changed)
-          updateGameFileArray();
-        hasScannedLibrary.set(true);
-        sendBroadcast();
-      }
-    }
-  }
-
-  private void updateGameFileArray()
-  {
-    GameFile[] gameFilesTemp = gameFileCache.getAllGames();
-    Arrays.sort(gameFilesTemp, (lhs, rhs) -> lhs.getTitle().compareToIgnoreCase(rhs.getTitle()));
-    gameFiles.set(gameFilesTemp);
-  }
-
-  private void sendBroadcast()
-  {
-    LocalBroadcastManager.getInstance(this).sendBroadcast(new Intent(BROADCAST_ACTION));
-  }
-}
-=======
-package org.dolphinemu.dolphinemu.services;
-
-import android.app.IntentService;
-import android.content.Context;
-import android.content.Intent;
-
-import androidx.localbroadcastmanager.content.LocalBroadcastManager;
-
-import org.dolphinemu.dolphinemu.model.GameFile;
-import org.dolphinemu.dolphinemu.model.GameFileCache;
-import org.dolphinemu.dolphinemu.ui.platform.Platform;
-import org.dolphinemu.dolphinemu.utils.AfterDirectoryInitializationRunner;
-
-import java.io.File;
-import java.util.ArrayList;
-import java.util.Arrays;
-import java.util.List;
-import java.util.concurrent.atomic.AtomicInteger;
-import java.util.concurrent.atomic.AtomicReference;
-
-/**
- * A service that loads game list data on a separate thread.
- */
-public final class GameFileCacheService extends IntentService
-{
-  /**
-   * This is broadcast when the contents of the cache change.
-   */
-  public static final String CACHE_UPDATED = "org.dolphinemu.dolphinemu.GAME_FILE_CACHE_UPDATED";
-
-  /**
-   * This is broadcast when the service is done with all requested work, regardless of whether
-   * the contents of the cache actually changed. (Maybe the cache was already up to date.)
-   */
-  public static final String DONE_LOADING =
-          "org.dolphinemu.dolphinemu.GAME_FILE_CACHE_DONE_LOADING";
-
-  private static final String ACTION_LOAD = "org.dolphinemu.dolphinemu.LOAD_GAME_FILE_CACHE";
-  private static final String ACTION_RESCAN = "org.dolphinemu.dolphinemu.RESCAN_GAME_FILE_CACHE";
-
-  private static GameFileCache gameFileCache = null;
-  private static final AtomicReference<GameFile[]> gameFiles =
-          new AtomicReference<>(new GameFile[]{});
-  private static final AtomicInteger unhandledIntents = new AtomicInteger(0);
-  private static final AtomicInteger unhandledRescanIntents = new AtomicInteger(0);
-
-  public GameFileCacheService()
-  {
-    // Superclass constructor is called to name the thread on which this service executes.
-    super("GameFileCacheService");
-  }
-
-  public static List<GameFile> getGameFilesForPlatform(Platform platform)
-  {
-    GameFile[] allGames = gameFiles.get();
-    ArrayList<GameFile> platformGames = new ArrayList<>();
-    for (GameFile game : allGames)
-    {
-      if (Platform.fromNativeInt(game.getPlatform()) == platform)
-      {
-        platformGames.add(game);
-      }
-    }
-    return platformGames;
-  }
-
-  public static GameFile getGameFileByGameId(String gameId)
-  {
-    GameFile[] allGames = gameFiles.get();
-    for (GameFile game : allGames)
-    {
-      if (game.getGameId().equals(gameId))
-      {
-        return game;
-      }
-    }
-    return null;
-  }
-
-  public static GameFile findSecondDisc(GameFile game)
-  {
-    GameFile matchWithoutRevision = null;
-
-    GameFile[] allGames = gameFiles.get();
-    for (GameFile otherGame : allGames)
-    {
-      if (game.getGameId().equals(otherGame.getGameId()) &&
-              game.getDiscNumber() != otherGame.getDiscNumber())
-      {
-        if (game.getRevision() == otherGame.getRevision())
-          return otherGame;
-        else
-          matchWithoutRevision = otherGame;
-      }
-    }
-
-    return matchWithoutRevision;
-  }
-
-  public static String[] findSecondDiscAndGetPaths(GameFile gameFile)
-  {
-    GameFile secondFile = findSecondDisc(gameFile);
-    if (secondFile == null)
-      return new String[]{gameFile.getPath()};
-    else
-      return new String[]{gameFile.getPath(), secondFile.getPath()};
-  }
-
-  /**
-   * Returns true if in the process of either loading the cache or rescanning.
-   */
-  public static boolean isLoading()
-  {
-    return unhandledIntents.get() != 0;
-  }
-
-  /**
-   * Returns true if in the process of rescanning.
-   */
-  public static boolean isRescanning()
-  {
-    return unhandledRescanIntents.get() != 0;
-  }
-
-  private static void startService(Context context, String action)
-  {
-    Intent intent = new Intent(context, GameFileCacheService.class);
-    intent.setAction(action);
-    context.startService(intent);
-  }
-
-  /**
-   * Asynchronously loads the game file cache from disk without checking
-   * which games are present on the file system.
-   */
-  public static void startLoad(Context context)
-  {
-    unhandledIntents.getAndIncrement();
-
-    new AfterDirectoryInitializationRunner().run(context, false,
-            () -> startService(context, ACTION_LOAD));
-  }
-
-  /**
-   * Asynchronously scans for games in the user's configured folders,
-   * updating the game file cache with the results.
-   * If startLoad hasn't been called before this, this has no effect.
-   */
-  public static void startRescan(Context context)
-  {
-    unhandledIntents.getAndIncrement();
-    unhandledRescanIntents.getAndIncrement();
-
-    new AfterDirectoryInitializationRunner().run(context, false,
-            () -> startService(context, ACTION_RESCAN));
-  }
-
-  public static GameFile addOrGet(String gamePath)
-  {
-    // The existence of this one function, which is called from one
-    // single place, forces us to use synchronization in onHandleIntent...
-    // A bit annoying, but should be good enough for now
-    synchronized (gameFileCache)
-    {
-      return gameFileCache.addOrGet(gamePath);
-    }
-  }
-
-  @Override
-  protected void onHandleIntent(Intent intent)
-  {
-    // Load the game list cache if it isn't already loaded, otherwise do nothing
-    if (ACTION_LOAD.equals(intent.getAction()) && gameFileCache == null)
-    {
-      GameFileCache temp = new GameFileCache(getCacheDir() + File.separator + "gamelist.cache");
-      synchronized (temp)
-      {
-        gameFileCache = temp;
-        gameFileCache.load();
-        if (gameFileCache.getSize() != 0)
-        {
-          updateGameFileArray();
-          sendBroadcast(CACHE_UPDATED);
-        }
-      }
-    }
-
-    // Rescan the file system and update the game list cache with the results
-    if (ACTION_RESCAN.equals(intent.getAction()))
-    {
-      if (gameFileCache != null)
-      {
-        synchronized (gameFileCache)
-        {
-          boolean changed = gameFileCache.update();
-          if (changed)
-          {
-            updateGameFileArray();
-            sendBroadcast(CACHE_UPDATED);
-          }
-
-          boolean additionalMetadataChanged = gameFileCache.updateAdditionalMetadata();
-          if (additionalMetadataChanged)
-          {
-            updateGameFileArray();
-            sendBroadcast(CACHE_UPDATED);
-          }
-
-          if (changed || additionalMetadataChanged)
-          {
-            gameFileCache.save();
-          }
-        }
-      }
-
-      unhandledRescanIntents.decrementAndGet();
-    }
-
-    int intentsLeft = unhandledIntents.decrementAndGet();
-    if (intentsLeft == 0)
-    {
-      sendBroadcast(DONE_LOADING);
-    }
-  }
-
-  private void updateGameFileArray()
-  {
-    GameFile[] gameFilesTemp = gameFileCache.getAllGames();
-    Arrays.sort(gameFilesTemp, (lhs, rhs) -> lhs.getTitle().compareToIgnoreCase(rhs.getTitle()));
-    gameFiles.set(gameFilesTemp);
-  }
-
-  private void sendBroadcast(String action)
-  {
-    LocalBroadcastManager.getInstance(this).sendBroadcast(new Intent(action));
-  }
-}
->>>>>>> 20301592
+package org.dolphinemu.dolphinemu.services;
+
+import android.app.IntentService;
+import android.content.Context;
+import android.content.Intent;
+
+import androidx.localbroadcastmanager.content.LocalBroadcastManager;
+
+import org.dolphinemu.dolphinemu.model.GameFile;
+import org.dolphinemu.dolphinemu.model.GameFileCache;
+import org.dolphinemu.dolphinemu.ui.platform.Platform;
+import org.dolphinemu.dolphinemu.utils.AfterDirectoryInitializationRunner;
+
+import java.io.File;
+import java.util.ArrayList;
+import java.util.Arrays;
+import java.util.List;
+import java.util.concurrent.atomic.AtomicInteger;
+import java.util.concurrent.atomic.AtomicReference;
+
+/**
+ * A service that loads game list data on a separate thread.
+ */
+public final class GameFileCacheService extends IntentService
+{
+  /**
+   * This is broadcast when the contents of the cache change.
+   */
+  public static final String CACHE_UPDATED = "org.dolphinemu.dolphinemu.GAME_FILE_CACHE_UPDATED";
+
+  /**
+   * This is broadcast when the service is done with all requested work, regardless of whether
+   * the contents of the cache actually changed. (Maybe the cache was already up to date.)
+   */
+  public static final String DONE_LOADING =
+          "org.dolphinemu.dolphinemu.GAME_FILE_CACHE_DONE_LOADING";
+
+  private static final String ACTION_LOAD = "org.dolphinemu.dolphinemu.LOAD_GAME_FILE_CACHE";
+  private static final String ACTION_RESCAN = "org.dolphinemu.dolphinemu.RESCAN_GAME_FILE_CACHE";
+
+  private static GameFileCache gameFileCache = null;
+  private static final AtomicReference<GameFile[]> gameFiles =
+          new AtomicReference<>(new GameFile[]{});
+  private static final AtomicInteger unhandledIntents = new AtomicInteger(0);
+  private static final AtomicInteger unhandledRescanIntents = new AtomicInteger(0);
+
+  public GameFileCacheService()
+  {
+    // Superclass constructor is called to name the thread on which this service executes.
+    super("GameFileCacheService");
+  }
+
+  public static List<GameFile> getGameFilesForPlatform(Platform platform)
+  {
+    GameFile[] allGames = gameFiles.get();
+    ArrayList<GameFile> platformGames = new ArrayList<>();
+    for (GameFile game : allGames)
+    {
+      if (Platform.fromNativeInt(game.getPlatform()) == platform)
+      {
+        platformGames.add(game);
+      }
+    }
+    return platformGames;
+  }
+
+  public static GameFile getGameFileByGameId(String gameId)
+  {
+    GameFile[] allGames = gameFiles.get();
+    for (GameFile game : allGames)
+    {
+      if (game.getGameId().equals(gameId))
+      {
+        return game;
+      }
+    }
+    return null;
+  }
+
+  public static GameFile findSecondDisc(GameFile game)
+  {
+    GameFile matchWithoutRevision = null;
+
+    GameFile[] allGames = gameFiles.get();
+    for (GameFile otherGame : allGames)
+    {
+      if (game.getGameId().equals(otherGame.getGameId()) &&
+              game.getDiscNumber() != otherGame.getDiscNumber())
+      {
+        if (game.getRevision() == otherGame.getRevision())
+          return otherGame;
+        else
+          matchWithoutRevision = otherGame;
+      }
+    }
+
+    return matchWithoutRevision;
+  }
+
+  public static String[] findSecondDiscAndGetPaths(GameFile gameFile)
+  {
+    GameFile secondFile = findSecondDisc(gameFile);
+    if (secondFile == null)
+      return new String[]{gameFile.getPath()};
+    else
+      return new String[]{gameFile.getPath(), secondFile.getPath()};
+  }
+
+  /**
+   * Returns true if in the process of either loading the cache or rescanning.
+   */
+  public static boolean isLoading()
+  {
+    return unhandledIntents.get() != 0;
+  }
+
+  /**
+   * Returns true if in the process of rescanning.
+   */
+  public static boolean isRescanning()
+  {
+    return unhandledRescanIntents.get() != 0;
+  }
+
+  private static void startService(Context context, String action)
+  {
+    Intent intent = new Intent(context, GameFileCacheService.class);
+    intent.setAction(action);
+    context.startService(intent);
+  }
+
+  /**
+   * Asynchronously loads the game file cache from disk without checking
+   * which games are present on the file system.
+   */
+  public static void startLoad(Context context)
+  {
+    unhandledIntents.getAndIncrement();
+
+    new AfterDirectoryInitializationRunner().run(context, false,
+            () -> startService(context, ACTION_LOAD));
+  }
+
+  /**
+   * Asynchronously scans for games in the user's configured folders,
+   * updating the game file cache with the results.
+   * If startLoad hasn't been called before this, this has no effect.
+   */
+  public static void startRescan(Context context)
+  {
+    unhandledIntents.getAndIncrement();
+    unhandledRescanIntents.getAndIncrement();
+
+    new AfterDirectoryInitializationRunner().run(context, false,
+            () -> startService(context, ACTION_RESCAN));
+  }
+
+  public static GameFile addOrGet(String gamePath)
+  {
+    // The existence of this one function, which is called from one
+    // single place, forces us to use synchronization in onHandleIntent...
+    // A bit annoying, but should be good enough for now
+    synchronized (gameFileCache)
+    {
+      return gameFileCache.addOrGet(gamePath);
+    }
+  }
+
+  @Override
+  protected void onHandleIntent(Intent intent)
+  {
+    // Load the game list cache if it isn't already loaded, otherwise do nothing
+    if (ACTION_LOAD.equals(intent.getAction()) && gameFileCache == null)
+    {
+      GameFileCache temp = new GameFileCache(getCacheDir() + File.separator + "gamelist.cache");
+      synchronized (temp)
+      {
+        gameFileCache = temp;
+        gameFileCache.load();
+        if (gameFileCache.getSize() != 0)
+        {
+          updateGameFileArray();
+          sendBroadcast(CACHE_UPDATED);
+        }
+      }
+    }
+
+    // Rescan the file system and update the game list cache with the results
+    if (ACTION_RESCAN.equals(intent.getAction()))
+    {
+      if (gameFileCache != null)
+      {
+        synchronized (gameFileCache)
+        {
+          boolean changed = gameFileCache.update();
+          if (changed)
+          {
+            updateGameFileArray();
+            sendBroadcast(CACHE_UPDATED);
+          }
+
+          boolean additionalMetadataChanged = gameFileCache.updateAdditionalMetadata();
+          if (additionalMetadataChanged)
+          {
+            updateGameFileArray();
+            sendBroadcast(CACHE_UPDATED);
+          }
+
+          if (changed || additionalMetadataChanged)
+          {
+            gameFileCache.save();
+          }
+        }
+      }
+
+      unhandledRescanIntents.decrementAndGet();
+    }
+
+    int intentsLeft = unhandledIntents.decrementAndGet();
+    if (intentsLeft == 0)
+    {
+      sendBroadcast(DONE_LOADING);
+    }
+  }
+
+  private void updateGameFileArray()
+  {
+    GameFile[] gameFilesTemp = gameFileCache.getAllGames();
+    Arrays.sort(gameFilesTemp, (lhs, rhs) -> lhs.getTitle().compareToIgnoreCase(rhs.getTitle()));
+    gameFiles.set(gameFilesTemp);
+  }
+
+  private void sendBroadcast(String action)
+  {
+    LocalBroadcastManager.getInstance(this).sendBroadcast(new Intent(action));
+  }
+}