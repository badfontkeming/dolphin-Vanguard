--- conflicted
+++ resolved
@@ -1,47 +1,3 @@
-<<<<<<< HEAD
-// Copyright 2018 Dolphin Emulator Project
-// Licensed under GPLv2+
-// Refer to the license.txt file included.
-
-#include "jni/AndroidCommon/AndroidCommon.h"
-
-#include <string>
-#include <string_view>
-#include <vector>
-
-#include <jni.h>
-
-#include "Common/StringUtil.h"
-
-std::string GetJString(JNIEnv* env, jstring jstr)
-{
-  const jchar* jchars = env->GetStringChars(jstr, nullptr);
-  const jsize length = env->GetStringLength(jstr);
-  const std::u16string_view string_view(reinterpret_cast<const char16_t*>(jchars), length);
-  const std::string converted_string = UTF16ToUTF8(string_view);
-  env->ReleaseStringChars(jstr, jchars);
-  return converted_string;
-}
-
-jstring ToJString(JNIEnv* env, const std::string& str)
-{
-  const std::u16string converted_string = UTF8ToUTF16(str);
-  return env->NewString(reinterpret_cast<const jchar*>(converted_string.data()),
-                        converted_string.size());
-}
-
-std::vector<std::string> JStringArrayToVector(JNIEnv* env, jobjectArray array)
-{
-  const jsize size = env->GetArrayLength(array);
-  std::vector<std::string> result;
-  result.reserve(size);
-
-  for (jsize i = 0; i < size; ++i)
-    result.push_back(GetJString(env, (jstring)env->GetObjectArrayElement(array, i)));
-
-  return result;
-}
-=======
 // Copyright 2018 Dolphin Emulator Project
 // SPDX-License-Identifier: GPL-2.0-or-later
 
@@ -240,5 +196,4 @@
   JNIEnv* env = IDCache::GetEnvForThread();
   return env->CallStaticIntMethod(IDCache::GetNetworkHelperClass(),
                                   IDCache::GetNetworkHelperGetNetworkGateway());
-}
->>>>>>> 39ccdc1f
+}