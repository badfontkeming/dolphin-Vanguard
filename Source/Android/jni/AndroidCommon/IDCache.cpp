--- conflicted
+++ resolved
@@ -1,752 +1,579 @@
-<<<<<<< HEAD
-// Copyright 2018 Dolphin Emulator Project
-// Licensed under GPLv2+
-// Refer to the license.txt file included.
-
-#include "jni/AndroidCommon/IDCache.h"
-
-#include <jni.h>
-
-static constexpr jint JNI_VERSION = JNI_VERSION_1_6;
-
-static JavaVM* s_java_vm;
-
-static jclass s_native_library_class;
-static jmethodID s_display_alert_msg;
-static jmethodID s_get_update_touch_pointer;
-
-static jclass s_game_file_class;
-static jfieldID s_game_file_pointer;
-static jmethodID s_game_file_constructor;
-
-static jclass s_game_file_cache_class;
-static jfieldID s_game_file_cache_pointer;
-
-static jclass s_analytics_class;
-static jmethodID s_send_analytics_report;
-static jmethodID s_get_analytics_value;
-
-static jmethodID s_do_rumble;
-
-namespace IDCache
-{
-JNIEnv* GetEnvForThread()
-{
-  thread_local static struct OwnedEnv
-  {
-    OwnedEnv()
-    {
-      status = s_java_vm->GetEnv(reinterpret_cast<void**>(&env), JNI_VERSION_1_6);
-      if (status == JNI_EDETACHED)
-        s_java_vm->AttachCurrentThread(&env, nullptr);
-    }
-
-    ~OwnedEnv()
-    {
-      if (status == JNI_EDETACHED)
-        s_java_vm->DetachCurrentThread();
-    }
-
-    int status;
-    JNIEnv* env = nullptr;
-  } owned;
-  return owned.env;
-}
-
-jclass GetNativeLibraryClass()
-{
-  return s_native_library_class;
-}
-
-jmethodID GetDisplayAlertMsg()
-{
-  return s_display_alert_msg;
-}
-
-jmethodID GetUpdateTouchPointer()
-{
-  return s_get_update_touch_pointer;
-}
-
-jclass GetAnalyticsClass()
-{
-  return s_analytics_class;
-}
-
-jmethodID GetSendAnalyticsReport()
-{
-  return s_send_analytics_report;
-}
-
-jmethodID GetAnalyticsValue()
-{
-  return s_get_analytics_value;
-}
-jclass GetGameFileClass()
-{
-  return s_game_file_class;
-}
-
-jfieldID GetGameFilePointer()
-{
-  return s_game_file_pointer;
-}
-
-jmethodID GetGameFileConstructor()
-{
-  return s_game_file_constructor;
-}
-
-jclass GetGameFileCacheClass()
-{
-  return s_game_file_cache_class;
-}
-
-jfieldID GetGameFileCachePointer()
-{
-  return s_game_file_cache_pointer;
-}
-
-jmethodID GetDoRumble()
-{
-  return s_do_rumble;
-}
-
-}  // namespace IDCache
-
-#ifdef __cplusplus
-extern "C" {
-#endif
-
-jint JNI_OnLoad(JavaVM* vm, void* reserved)
-{
-  s_java_vm = vm;
-
-  JNIEnv* env;
-  if (vm->GetEnv(reinterpret_cast<void**>(&env), JNI_VERSION) != JNI_OK)
-    return JNI_ERR;
-
-  const jclass native_library_class = env->FindClass("org/dolphinemu/dolphinemu/NativeLibrary");
-  s_native_library_class = reinterpret_cast<jclass>(env->NewGlobalRef(native_library_class));
-  s_display_alert_msg = env->GetStaticMethodID(s_native_library_class, "displayAlertMsg",
-                                               "(Ljava/lang/String;Ljava/lang/String;Z)Z");
-  s_do_rumble = env->GetStaticMethodID(s_native_library_class, "rumble", "(ID)V");
-  s_get_update_touch_pointer =
-      env->GetStaticMethodID(s_native_library_class, "updateTouchPointer", "()V");
-
-  const jclass game_file_class = env->FindClass("org/dolphinemu/dolphinemu/model/GameFile");
-  s_game_file_class = reinterpret_cast<jclass>(env->NewGlobalRef(game_file_class));
-  s_game_file_pointer = env->GetFieldID(game_file_class, "mPointer", "J");
-  s_game_file_constructor = env->GetMethodID(game_file_class, "<init>", "(J)V");
-
-  const jclass game_file_cache_class =
-      env->FindClass("org/dolphinemu/dolphinemu/model/GameFileCache");
-  s_game_file_cache_class = reinterpret_cast<jclass>(env->NewGlobalRef(game_file_cache_class));
-  s_game_file_cache_pointer = env->GetFieldID(game_file_cache_class, "mPointer", "J");
-
-  const jclass analytics_class = env->FindClass("org/dolphinemu/dolphinemu/utils/Analytics");
-  s_analytics_class = reinterpret_cast<jclass>(env->NewGlobalRef(analytics_class));
-  s_send_analytics_report =
-      env->GetStaticMethodID(s_analytics_class, "sendReport", "(Ljava/lang/String;[B)V");
-  s_get_analytics_value = env->GetStaticMethodID(s_analytics_class, "getValue",
-                                                 "(Ljava/lang/String;)Ljava/lang/String;");
-
-  return JNI_VERSION;
-}
-
-void JNI_OnUnload(JavaVM* vm, void* reserved)
-{
-  JNIEnv* env;
-  if (vm->GetEnv(reinterpret_cast<void**>(&env), JNI_VERSION) != JNI_OK)
-    return;
-
-  env->DeleteGlobalRef(s_native_library_class);
-  env->DeleteGlobalRef(s_game_file_class);
-  env->DeleteGlobalRef(s_game_file_cache_class);
-  env->DeleteGlobalRef(s_analytics_class);
-}
-
-#ifdef __cplusplus
-}
-#endif
-=======
-// Copyright 2018 Dolphin Emulator Project
-// SPDX-License-Identifier: GPL-2.0-or-later
-
-#include "jni/AndroidCommon/IDCache.h"
-
-#include <jni.h>
-
-static constexpr jint JNI_VERSION = JNI_VERSION_1_6;
-
-static JavaVM* s_java_vm;
-
-static jclass s_string_class;
-
-static jclass s_native_library_class;
-static jmethodID s_display_alert_msg;
-static jmethodID s_do_rumble;
-static jmethodID s_update_touch_pointer;
-static jmethodID s_on_title_changed;
-static jmethodID s_finish_emulation_activity;
-
-static jclass s_game_file_class;
-static jfieldID s_game_file_pointer;
-static jmethodID s_game_file_constructor;
-
-static jclass s_game_file_cache_class;
-static jfieldID s_game_file_cache_pointer;
-
-static jclass s_analytics_class;
-static jmethodID s_send_analytics_report;
-static jmethodID s_get_analytics_value;
-
-static jclass s_linked_hash_map_class;
-static jmethodID s_linked_hash_map_init;
-static jmethodID s_linked_hash_map_put;
-
-static jclass s_ini_file_class;
-static jfieldID s_ini_file_pointer;
-static jclass s_ini_file_section_class;
-static jfieldID s_ini_file_section_pointer;
-static jmethodID s_ini_file_section_constructor;
-
-static jclass s_compress_cb_class;
-static jmethodID s_compress_cb_run;
-
-static jclass s_content_handler_class;
-static jmethodID s_content_handler_open_fd;
-static jmethodID s_content_handler_delete;
-static jmethodID s_content_handler_get_size_and_is_directory;
-static jmethodID s_content_handler_get_display_name;
-static jmethodID s_content_handler_get_child_names;
-static jmethodID s_content_handler_do_file_search;
-
-static jclass s_network_helper_class;
-static jmethodID s_network_helper_get_network_ip_address;
-static jmethodID s_network_helper_get_network_prefix_length;
-static jmethodID s_network_helper_get_network_gateway;
-
-static jclass s_boolean_supplier_class;
-static jmethodID s_boolean_supplier_get;
-
-static jclass s_ar_cheat_class;
-static jfieldID s_ar_cheat_pointer;
-static jmethodID s_ar_cheat_constructor;
-
-static jclass s_gecko_cheat_class;
-static jfieldID s_gecko_cheat_pointer;
-static jmethodID s_gecko_cheat_constructor;
-
-static jclass s_patch_cheat_class;
-static jfieldID s_patch_cheat_pointer;
-static jmethodID s_patch_cheat_constructor;
-
-static jclass s_graphics_mod_group_class;
-static jfieldID s_graphics_mod_group_pointer;
-static jmethodID s_graphics_mod_group_constructor;
-
-static jclass s_graphics_mod_class;
-static jfieldID s_graphics_mod_pointer;
-static jmethodID s_graphics_mod_constructor;
-
-static jclass s_riivolution_patches_class;
-static jfieldID s_riivolution_patches_pointer;
-
-static jclass s_wii_update_cb_class;
-static jmethodID s_wii_update_cb_run;
-
-namespace IDCache
-{
-JNIEnv* GetEnvForThread()
-{
-  thread_local static struct OwnedEnv
-  {
-    OwnedEnv()
-    {
-      status = s_java_vm->GetEnv(reinterpret_cast<void**>(&env), JNI_VERSION_1_6);
-      if (status == JNI_EDETACHED)
-        s_java_vm->AttachCurrentThread(&env, nullptr);
-    }
-
-    ~OwnedEnv()
-    {
-      if (status == JNI_EDETACHED)
-        s_java_vm->DetachCurrentThread();
-    }
-
-    int status;
-    JNIEnv* env = nullptr;
-  } owned;
-  return owned.env;
-}
-
-jclass GetStringClass()
-{
-  return s_string_class;
-}
-
-jclass GetNativeLibraryClass()
-{
-  return s_native_library_class;
-}
-
-jmethodID GetDisplayAlertMsg()
-{
-  return s_display_alert_msg;
-}
-
-jmethodID GetDoRumble()
-{
-  return s_do_rumble;
-}
-
-jmethodID GetUpdateTouchPointer()
-{
-  return s_update_touch_pointer;
-}
-
-jmethodID GetOnTitleChanged()
-{
-  return s_on_title_changed;
-}
-
-jmethodID GetFinishEmulationActivity()
-{
-  return s_finish_emulation_activity;
-}
-
-jclass GetAnalyticsClass()
-{
-  return s_analytics_class;
-}
-
-jmethodID GetSendAnalyticsReport()
-{
-  return s_send_analytics_report;
-}
-
-jmethodID GetAnalyticsValue()
-{
-  return s_get_analytics_value;
-}
-
-jclass GetGameFileClass()
-{
-  return s_game_file_class;
-}
-
-jfieldID GetGameFilePointer()
-{
-  return s_game_file_pointer;
-}
-
-jmethodID GetGameFileConstructor()
-{
-  return s_game_file_constructor;
-}
-
-jclass GetGameFileCacheClass()
-{
-  return s_game_file_cache_class;
-}
-
-jfieldID GetGameFileCachePointer()
-{
-  return s_game_file_cache_pointer;
-}
-
-jclass GetLinkedHashMapClass()
-{
-  return s_linked_hash_map_class;
-}
-
-jmethodID GetLinkedHashMapInit()
-{
-  return s_linked_hash_map_init;
-}
-
-jmethodID GetLinkedHashMapPut()
-{
-  return s_linked_hash_map_put;
-}
-
-jclass GetIniFileClass()
-{
-  return s_ini_file_class;
-}
-
-jfieldID GetIniFilePointer()
-{
-  return s_ini_file_pointer;
-}
-
-jclass GetIniFileSectionClass()
-{
-  return s_ini_file_section_class;
-}
-
-jfieldID GetIniFileSectionPointer()
-{
-  return s_ini_file_section_pointer;
-}
-
-jmethodID GetIniFileSectionConstructor()
-{
-  return s_ini_file_section_constructor;
-}
-
-jclass GetCompressCallbackClass()
-{
-  return s_compress_cb_class;
-}
-
-jmethodID GetCompressCallbackRun()
-{
-  return s_compress_cb_run;
-}
-
-jclass GetContentHandlerClass()
-{
-  return s_content_handler_class;
-}
-
-jmethodID GetContentHandlerOpenFd()
-{
-  return s_content_handler_open_fd;
-}
-
-jmethodID GetContentHandlerDelete()
-{
-  return s_content_handler_delete;
-}
-
-jmethodID GetContentHandlerGetSizeAndIsDirectory()
-{
-  return s_content_handler_get_size_and_is_directory;
-}
-
-jmethodID GetContentHandlerGetDisplayName()
-{
-  return s_content_handler_get_display_name;
-}
-
-jmethodID GetContentHandlerGetChildNames()
-{
-  return s_content_handler_get_child_names;
-}
-
-jmethodID GetContentHandlerDoFileSearch()
-{
-  return s_content_handler_do_file_search;
-}
-
-jclass GetNetworkHelperClass()
-{
-  return s_network_helper_class;
-}
-
-jmethodID GetNetworkHelperGetNetworkIpAddress()
-{
-  return s_network_helper_get_network_ip_address;
-}
-
-jmethodID GetNetworkHelperGetNetworkPrefixLength()
-{
-  return s_network_helper_get_network_prefix_length;
-}
-
-jmethodID GetNetworkHelperGetNetworkGateway()
-{
-  return s_network_helper_get_network_gateway;
-}
-
-jmethodID GetBooleanSupplierGet()
-{
-  return s_boolean_supplier_get;
-}
-
-jclass GetARCheatClass()
-{
-  return s_ar_cheat_class;
-}
-
-jfieldID GetARCheatPointer()
-{
-  return s_ar_cheat_pointer;
-}
-
-jmethodID GetARCheatConstructor()
-{
-  return s_ar_cheat_constructor;
-}
-
-jclass GetGeckoCheatClass()
-{
-  return s_gecko_cheat_class;
-}
-
-jfieldID GetGeckoCheatPointer()
-{
-  return s_gecko_cheat_pointer;
-}
-
-jmethodID GetGeckoCheatConstructor()
-{
-  return s_gecko_cheat_constructor;
-}
-
-jclass GetPatchCheatClass()
-{
-  return s_patch_cheat_class;
-}
-
-jfieldID GetPatchCheatPointer()
-{
-  return s_patch_cheat_pointer;
-}
-
-jmethodID GetPatchCheatConstructor()
-{
-  return s_patch_cheat_constructor;
-}
-
-jclass GetGraphicsModClass()
-{
-  return s_graphics_mod_class;
-}
-
-jfieldID GetGraphicsModPointer()
-{
-  return s_graphics_mod_pointer;
-}
-
-jmethodID GetGraphicsModConstructor()
-{
-  return s_graphics_mod_constructor;
-}
-
-jclass GetGraphicsModGroupClass()
-{
-  return s_graphics_mod_group_class;
-}
-
-jfieldID GetGraphicsModGroupPointer()
-{
-  return s_graphics_mod_group_pointer;
-}
-
-jmethodID GetGraphicsModGroupConstructor()
-{
-  return s_graphics_mod_group_constructor;
-}
-
-jclass GetRiivolutionPatchesClass()
-{
-  return s_riivolution_patches_class;
-}
-
-jfieldID GetRiivolutionPatchesPointer()
-{
-  return s_riivolution_patches_pointer;
-}
-
-jclass GetWiiUpdateCallbackClass()
-{
-  return s_wii_update_cb_class;
-}
-
-jmethodID GetWiiUpdateCallbackFunction()
-{
-  return s_wii_update_cb_run;
-}
-
-}  // namespace IDCache
-
-extern "C" {
-
-JNIEXPORT jint JNI_OnLoad(JavaVM* vm, void* reserved)
-{
-  s_java_vm = vm;
-
-  JNIEnv* env;
-  if (vm->GetEnv(reinterpret_cast<void**>(&env), JNI_VERSION) != JNI_OK)
-    return JNI_ERR;
-
-  const jclass string_class = env->FindClass("java/lang/String");
-  s_string_class = reinterpret_cast<jclass>(env->NewGlobalRef(string_class));
-
-  const jclass native_library_class = env->FindClass("org/dolphinemu/dolphinemu/NativeLibrary");
-  s_native_library_class = reinterpret_cast<jclass>(env->NewGlobalRef(native_library_class));
-  s_display_alert_msg = env->GetStaticMethodID(s_native_library_class, "displayAlertMsg",
-                                               "(Ljava/lang/String;Ljava/lang/String;ZZZ)Z");
-  s_do_rumble = env->GetStaticMethodID(s_native_library_class, "rumble", "(ID)V");
-  s_update_touch_pointer =
-      env->GetStaticMethodID(s_native_library_class, "updateTouchPointer", "()V");
-  s_on_title_changed = env->GetStaticMethodID(s_native_library_class, "onTitleChanged", "()V");
-  s_finish_emulation_activity =
-      env->GetStaticMethodID(s_native_library_class, "finishEmulationActivity", "()V");
-  env->DeleteLocalRef(native_library_class);
-
-  const jclass game_file_class = env->FindClass("org/dolphinemu/dolphinemu/model/GameFile");
-  s_game_file_class = reinterpret_cast<jclass>(env->NewGlobalRef(game_file_class));
-  s_game_file_pointer = env->GetFieldID(game_file_class, "mPointer", "J");
-  s_game_file_constructor = env->GetMethodID(game_file_class, "<init>", "(J)V");
-  env->DeleteLocalRef(game_file_class);
-
-  const jclass game_file_cache_class =
-      env->FindClass("org/dolphinemu/dolphinemu/model/GameFileCache");
-  s_game_file_cache_class = reinterpret_cast<jclass>(env->NewGlobalRef(game_file_cache_class));
-  s_game_file_cache_pointer = env->GetFieldID(game_file_cache_class, "mPointer", "J");
-  env->DeleteLocalRef(game_file_cache_class);
-
-  const jclass analytics_class = env->FindClass("org/dolphinemu/dolphinemu/utils/Analytics");
-  s_analytics_class = reinterpret_cast<jclass>(env->NewGlobalRef(analytics_class));
-  s_send_analytics_report =
-      env->GetStaticMethodID(s_analytics_class, "sendReport", "(Ljava/lang/String;[B)V");
-  s_get_analytics_value = env->GetStaticMethodID(s_analytics_class, "getValue",
-                                                 "(Ljava/lang/String;)Ljava/lang/String;");
-  env->DeleteLocalRef(analytics_class);
-
-  const jclass ini_file_class = env->FindClass("org/dolphinemu/dolphinemu/utils/IniFile");
-  s_ini_file_class = reinterpret_cast<jclass>(env->NewGlobalRef(ini_file_class));
-  s_ini_file_pointer = env->GetFieldID(ini_file_class, "mPointer", "J");
-  env->DeleteLocalRef(ini_file_class);
-
-  const jclass ini_file_section_class =
-      env->FindClass("org/dolphinemu/dolphinemu/utils/IniFile$Section");
-  s_ini_file_section_class = reinterpret_cast<jclass>(env->NewGlobalRef(ini_file_section_class));
-  s_ini_file_section_pointer = env->GetFieldID(ini_file_section_class, "mPointer", "J");
-  s_ini_file_section_constructor = env->GetMethodID(
-      ini_file_section_class, "<init>", "(Lorg/dolphinemu/dolphinemu/utils/IniFile;J)V");
-  env->DeleteLocalRef(ini_file_section_class);
-
-  const jclass map_class = env->FindClass("java/util/LinkedHashMap");
-  s_linked_hash_map_class = reinterpret_cast<jclass>(env->NewGlobalRef(map_class));
-  s_linked_hash_map_init = env->GetMethodID(s_linked_hash_map_class, "<init>", "(I)V");
-  s_linked_hash_map_put = env->GetMethodID(
-      s_linked_hash_map_class, "put", "(Ljava/lang/Object;Ljava/lang/Object;)Ljava/lang/Object;");
-  env->DeleteLocalRef(map_class);
-
-  const jclass compress_cb_class =
-      env->FindClass("org/dolphinemu/dolphinemu/utils/CompressCallback");
-  s_compress_cb_class = reinterpret_cast<jclass>(env->NewGlobalRef(compress_cb_class));
-  s_compress_cb_run = env->GetMethodID(s_compress_cb_class, "run", "(Ljava/lang/String;F)Z");
-  env->DeleteLocalRef(compress_cb_class);
-
-  const jclass content_handler_class =
-      env->FindClass("org/dolphinemu/dolphinemu/utils/ContentHandler");
-  s_content_handler_class = reinterpret_cast<jclass>(env->NewGlobalRef(content_handler_class));
-  s_content_handler_open_fd = env->GetStaticMethodID(s_content_handler_class, "openFd",
-                                                     "(Ljava/lang/String;Ljava/lang/String;)I");
-  s_content_handler_delete =
-      env->GetStaticMethodID(s_content_handler_class, "delete", "(Ljava/lang/String;)Z");
-  s_content_handler_get_size_and_is_directory = env->GetStaticMethodID(
-      s_content_handler_class, "getSizeAndIsDirectory", "(Ljava/lang/String;)J");
-  s_content_handler_get_display_name = env->GetStaticMethodID(
-      s_content_handler_class, "getDisplayName", "(Ljava/lang/String;)Ljava/lang/String;");
-  s_content_handler_get_child_names = env->GetStaticMethodID(
-      s_content_handler_class, "getChildNames", "(Ljava/lang/String;Z)[Ljava/lang/String;");
-  s_content_handler_do_file_search =
-      env->GetStaticMethodID(s_content_handler_class, "doFileSearch",
-                             "(Ljava/lang/String;[Ljava/lang/String;Z)[Ljava/lang/String;");
-  env->DeleteLocalRef(content_handler_class);
-
-  const jclass network_helper_class =
-      env->FindClass("org/dolphinemu/dolphinemu/utils/NetworkHelper");
-  s_network_helper_class = reinterpret_cast<jclass>(env->NewGlobalRef(network_helper_class));
-  s_network_helper_get_network_ip_address =
-      env->GetStaticMethodID(s_network_helper_class, "GetNetworkIpAddress", "()I");
-  s_network_helper_get_network_prefix_length =
-      env->GetStaticMethodID(s_network_helper_class, "GetNetworkPrefixLength", "()I");
-  s_network_helper_get_network_gateway =
-      env->GetStaticMethodID(s_network_helper_class, "GetNetworkGateway", "()I");
-  env->DeleteLocalRef(network_helper_class);
-
-  const jclass boolean_supplier_class =
-      env->FindClass("org/dolphinemu/dolphinemu/utils/BooleanSupplier");
-  s_boolean_supplier_class = reinterpret_cast<jclass>(env->NewGlobalRef(boolean_supplier_class));
-  s_boolean_supplier_get = env->GetMethodID(s_boolean_supplier_class, "get", "()Z");
-  env->DeleteLocalRef(boolean_supplier_class);
-
-  const jclass ar_cheat_class =
-      env->FindClass("org/dolphinemu/dolphinemu/features/cheats/model/ARCheat");
-  s_ar_cheat_class = reinterpret_cast<jclass>(env->NewGlobalRef(ar_cheat_class));
-  s_ar_cheat_pointer = env->GetFieldID(ar_cheat_class, "mPointer", "J");
-  s_ar_cheat_constructor = env->GetMethodID(ar_cheat_class, "<init>", "(J)V");
-  env->DeleteLocalRef(ar_cheat_class);
-
-  const jclass gecko_cheat_class =
-      env->FindClass("org/dolphinemu/dolphinemu/features/cheats/model/GeckoCheat");
-  s_gecko_cheat_class = reinterpret_cast<jclass>(env->NewGlobalRef(gecko_cheat_class));
-  s_gecko_cheat_pointer = env->GetFieldID(gecko_cheat_class, "mPointer", "J");
-  s_gecko_cheat_constructor = env->GetMethodID(gecko_cheat_class, "<init>", "(J)V");
-  env->DeleteLocalRef(gecko_cheat_class);
-
-  const jclass patch_cheat_class =
-      env->FindClass("org/dolphinemu/dolphinemu/features/cheats/model/PatchCheat");
-  s_patch_cheat_class = reinterpret_cast<jclass>(env->NewGlobalRef(patch_cheat_class));
-  s_patch_cheat_pointer = env->GetFieldID(patch_cheat_class, "mPointer", "J");
-  s_patch_cheat_constructor = env->GetMethodID(patch_cheat_class, "<init>", "(J)V");
-  env->DeleteLocalRef(patch_cheat_class);
-
-  const jclass graphics_mod_group_class =
-      env->FindClass("org/dolphinemu/dolphinemu/features/cheats/model/GraphicsModGroup");
-  s_graphics_mod_group_class =
-      reinterpret_cast<jclass>(env->NewGlobalRef(graphics_mod_group_class));
-  s_graphics_mod_group_pointer = env->GetFieldID(graphics_mod_group_class, "mPointer", "J");
-  s_graphics_mod_group_constructor = env->GetMethodID(graphics_mod_group_class, "<init>", "(J)V");
-  env->DeleteLocalRef(graphics_mod_group_class);
-
-  const jclass graphics_mod_class =
-      env->FindClass("org/dolphinemu/dolphinemu/features/cheats/model/GraphicsMod");
-  s_graphics_mod_class = reinterpret_cast<jclass>(env->NewGlobalRef(graphics_mod_class));
-  s_graphics_mod_pointer = env->GetFieldID(graphics_mod_class, "mPointer", "J");
-  s_graphics_mod_constructor =
-      env->GetMethodID(graphics_mod_class, "<init>",
-                       "(JLorg/dolphinemu/dolphinemu/features/cheats/model/GraphicsModGroup;)V");
-  env->DeleteLocalRef(graphics_mod_class);
-
-  const jclass riivolution_patches_class =
-      env->FindClass("org/dolphinemu/dolphinemu/features/riivolution/model/RiivolutionPatches");
-  s_riivolution_patches_class =
-      reinterpret_cast<jclass>(env->NewGlobalRef(riivolution_patches_class));
-  s_riivolution_patches_pointer = env->GetFieldID(riivolution_patches_class, "mPointer", "J");
-  env->DeleteLocalRef(riivolution_patches_class);
-
-  const jclass wii_update_cb_class =
-      env->FindClass("org/dolphinemu/dolphinemu/utils/WiiUpdateCallback");
-  s_wii_update_cb_class = reinterpret_cast<jclass>(env->NewGlobalRef(wii_update_cb_class));
-  s_wii_update_cb_run = env->GetMethodID(s_wii_update_cb_class, "run", "(IIJ)Z");
-  env->DeleteLocalRef(wii_update_cb_class);
-
-  return JNI_VERSION;
-}
-
-JNIEXPORT void JNI_OnUnload(JavaVM* vm, void* reserved)
-{
-  JNIEnv* env;
-  if (vm->GetEnv(reinterpret_cast<void**>(&env), JNI_VERSION) != JNI_OK)
-    return;
-
-  env->DeleteGlobalRef(s_native_library_class);
-  env->DeleteGlobalRef(s_game_file_class);
-  env->DeleteGlobalRef(s_game_file_cache_class);
-  env->DeleteGlobalRef(s_analytics_class);
-  env->DeleteGlobalRef(s_linked_hash_map_class);
-  env->DeleteGlobalRef(s_ini_file_class);
-  env->DeleteGlobalRef(s_ini_file_section_class);
-  env->DeleteGlobalRef(s_compress_cb_class);
-  env->DeleteGlobalRef(s_content_handler_class);
-  env->DeleteGlobalRef(s_network_helper_class);
-  env->DeleteGlobalRef(s_boolean_supplier_class);
-  env->DeleteGlobalRef(s_ar_cheat_class);
-  env->DeleteGlobalRef(s_gecko_cheat_class);
-  env->DeleteGlobalRef(s_patch_cheat_class);
-  env->DeleteGlobalRef(s_graphics_mod_group_class);
-  env->DeleteGlobalRef(s_graphics_mod_class);
-  env->DeleteGlobalRef(s_riivolution_patches_class);
-  env->DeleteGlobalRef(s_wii_update_cb_class);
-}
-}
->>>>>>> 19e85696
+// Copyright 2018 Dolphin Emulator Project
+// SPDX-License-Identifier: GPL-2.0-or-later
+
+#include "jni/AndroidCommon/IDCache.h"
+
+#include <jni.h>
+
+static constexpr jint JNI_VERSION = JNI_VERSION_1_6;
+
+static JavaVM* s_java_vm;
+
+static jclass s_string_class;
+
+static jclass s_native_library_class;
+static jmethodID s_display_alert_msg;
+static jmethodID s_do_rumble;
+static jmethodID s_update_touch_pointer;
+static jmethodID s_on_title_changed;
+static jmethodID s_finish_emulation_activity;
+
+static jclass s_game_file_class;
+static jfieldID s_game_file_pointer;
+static jmethodID s_game_file_constructor;
+
+static jclass s_game_file_cache_class;
+static jfieldID s_game_file_cache_pointer;
+
+static jclass s_analytics_class;
+static jmethodID s_send_analytics_report;
+static jmethodID s_get_analytics_value;
+
+static jclass s_linked_hash_map_class;
+static jmethodID s_linked_hash_map_init;
+static jmethodID s_linked_hash_map_put;
+
+static jclass s_ini_file_class;
+static jfieldID s_ini_file_pointer;
+static jclass s_ini_file_section_class;
+static jfieldID s_ini_file_section_pointer;
+static jmethodID s_ini_file_section_constructor;
+
+static jclass s_compress_cb_class;
+static jmethodID s_compress_cb_run;
+
+static jclass s_content_handler_class;
+static jmethodID s_content_handler_open_fd;
+static jmethodID s_content_handler_delete;
+static jmethodID s_content_handler_get_size_and_is_directory;
+static jmethodID s_content_handler_get_display_name;
+static jmethodID s_content_handler_get_child_names;
+static jmethodID s_content_handler_do_file_search;
+
+static jclass s_network_helper_class;
+static jmethodID s_network_helper_get_network_ip_address;
+static jmethodID s_network_helper_get_network_prefix_length;
+static jmethodID s_network_helper_get_network_gateway;
+
+static jclass s_boolean_supplier_class;
+static jmethodID s_boolean_supplier_get;
+
+static jclass s_ar_cheat_class;
+static jfieldID s_ar_cheat_pointer;
+static jmethodID s_ar_cheat_constructor;
+
+static jclass s_gecko_cheat_class;
+static jfieldID s_gecko_cheat_pointer;
+static jmethodID s_gecko_cheat_constructor;
+
+static jclass s_patch_cheat_class;
+static jfieldID s_patch_cheat_pointer;
+static jmethodID s_patch_cheat_constructor;
+
+static jclass s_graphics_mod_group_class;
+static jfieldID s_graphics_mod_group_pointer;
+static jmethodID s_graphics_mod_group_constructor;
+
+static jclass s_graphics_mod_class;
+static jfieldID s_graphics_mod_pointer;
+static jmethodID s_graphics_mod_constructor;
+
+static jclass s_riivolution_patches_class;
+static jfieldID s_riivolution_patches_pointer;
+
+static jclass s_wii_update_cb_class;
+static jmethodID s_wii_update_cb_run;
+
+namespace IDCache
+{
+JNIEnv* GetEnvForThread()
+{
+  thread_local static struct OwnedEnv
+  {
+    OwnedEnv()
+    {
+      status = s_java_vm->GetEnv(reinterpret_cast<void**>(&env), JNI_VERSION_1_6);
+      if (status == JNI_EDETACHED)
+        s_java_vm->AttachCurrentThread(&env, nullptr);
+    }
+
+    ~OwnedEnv()
+    {
+      if (status == JNI_EDETACHED)
+        s_java_vm->DetachCurrentThread();
+    }
+
+    int status;
+    JNIEnv* env = nullptr;
+  } owned;
+  return owned.env;
+}
+
+jclass GetStringClass()
+{
+  return s_string_class;
+}
+
+jclass GetNativeLibraryClass()
+{
+  return s_native_library_class;
+}
+
+jmethodID GetDisplayAlertMsg()
+{
+  return s_display_alert_msg;
+}
+
+jmethodID GetDoRumble()
+{
+  return s_do_rumble;
+}
+
+jmethodID GetUpdateTouchPointer()
+{
+  return s_update_touch_pointer;
+}
+
+jmethodID GetOnTitleChanged()
+{
+  return s_on_title_changed;
+}
+
+jmethodID GetFinishEmulationActivity()
+{
+  return s_finish_emulation_activity;
+}
+
+jclass GetAnalyticsClass()
+{
+  return s_analytics_class;
+}
+
+jmethodID GetSendAnalyticsReport()
+{
+  return s_send_analytics_report;
+}
+
+jmethodID GetAnalyticsValue()
+{
+  return s_get_analytics_value;
+}
+
+jclass GetGameFileClass()
+{
+  return s_game_file_class;
+}
+
+jfieldID GetGameFilePointer()
+{
+  return s_game_file_pointer;
+}
+
+jmethodID GetGameFileConstructor()
+{
+  return s_game_file_constructor;
+}
+
+jclass GetGameFileCacheClass()
+{
+  return s_game_file_cache_class;
+}
+
+jfieldID GetGameFileCachePointer()
+{
+  return s_game_file_cache_pointer;
+}
+
+jclass GetLinkedHashMapClass()
+{
+  return s_linked_hash_map_class;
+}
+
+jmethodID GetLinkedHashMapInit()
+{
+  return s_linked_hash_map_init;
+}
+
+jmethodID GetLinkedHashMapPut()
+{
+  return s_linked_hash_map_put;
+}
+
+jclass GetIniFileClass()
+{
+  return s_ini_file_class;
+}
+
+jfieldID GetIniFilePointer()
+{
+  return s_ini_file_pointer;
+}
+
+jclass GetIniFileSectionClass()
+{
+  return s_ini_file_section_class;
+}
+
+jfieldID GetIniFileSectionPointer()
+{
+  return s_ini_file_section_pointer;
+}
+
+jmethodID GetIniFileSectionConstructor()
+{
+  return s_ini_file_section_constructor;
+}
+
+jclass GetCompressCallbackClass()
+{
+  return s_compress_cb_class;
+}
+
+jmethodID GetCompressCallbackRun()
+{
+  return s_compress_cb_run;
+}
+
+jclass GetContentHandlerClass()
+{
+  return s_content_handler_class;
+}
+
+jmethodID GetContentHandlerOpenFd()
+{
+  return s_content_handler_open_fd;
+}
+
+jmethodID GetContentHandlerDelete()
+{
+  return s_content_handler_delete;
+}
+
+jmethodID GetContentHandlerGetSizeAndIsDirectory()
+{
+  return s_content_handler_get_size_and_is_directory;
+}
+
+jmethodID GetContentHandlerGetDisplayName()
+{
+  return s_content_handler_get_display_name;
+}
+
+jmethodID GetContentHandlerGetChildNames()
+{
+  return s_content_handler_get_child_names;
+}
+
+jmethodID GetContentHandlerDoFileSearch()
+{
+  return s_content_handler_do_file_search;
+}
+
+jclass GetNetworkHelperClass()
+{
+  return s_network_helper_class;
+}
+
+jmethodID GetNetworkHelperGetNetworkIpAddress()
+{
+  return s_network_helper_get_network_ip_address;
+}
+
+jmethodID GetNetworkHelperGetNetworkPrefixLength()
+{
+  return s_network_helper_get_network_prefix_length;
+}
+
+jmethodID GetNetworkHelperGetNetworkGateway()
+{
+  return s_network_helper_get_network_gateway;
+}
+
+jmethodID GetBooleanSupplierGet()
+{
+  return s_boolean_supplier_get;
+}
+
+jclass GetARCheatClass()
+{
+  return s_ar_cheat_class;
+}
+
+jfieldID GetARCheatPointer()
+{
+  return s_ar_cheat_pointer;
+}
+
+jmethodID GetARCheatConstructor()
+{
+  return s_ar_cheat_constructor;
+}
+
+jclass GetGeckoCheatClass()
+{
+  return s_gecko_cheat_class;
+}
+
+jfieldID GetGeckoCheatPointer()
+{
+  return s_gecko_cheat_pointer;
+}
+
+jmethodID GetGeckoCheatConstructor()
+{
+  return s_gecko_cheat_constructor;
+}
+
+jclass GetPatchCheatClass()
+{
+  return s_patch_cheat_class;
+}
+
+jfieldID GetPatchCheatPointer()
+{
+  return s_patch_cheat_pointer;
+}
+
+jmethodID GetPatchCheatConstructor()
+{
+  return s_patch_cheat_constructor;
+}
+
+jclass GetGraphicsModClass()
+{
+  return s_graphics_mod_class;
+}
+
+jfieldID GetGraphicsModPointer()
+{
+  return s_graphics_mod_pointer;
+}
+
+jmethodID GetGraphicsModConstructor()
+{
+  return s_graphics_mod_constructor;
+}
+
+jclass GetGraphicsModGroupClass()
+{
+  return s_graphics_mod_group_class;
+}
+
+jfieldID GetGraphicsModGroupPointer()
+{
+  return s_graphics_mod_group_pointer;
+}
+
+jmethodID GetGraphicsModGroupConstructor()
+{
+  return s_graphics_mod_group_constructor;
+}
+
+jclass GetRiivolutionPatchesClass()
+{
+  return s_riivolution_patches_class;
+}
+
+jfieldID GetRiivolutionPatchesPointer()
+{
+  return s_riivolution_patches_pointer;
+}
+
+jclass GetWiiUpdateCallbackClass()
+{
+  return s_wii_update_cb_class;
+}
+
+jmethodID GetWiiUpdateCallbackFunction()
+{
+  return s_wii_update_cb_run;
+}
+
+}  // namespace IDCache
+
+extern "C" {
+
+JNIEXPORT jint JNI_OnLoad(JavaVM* vm, void* reserved)
+{
+  s_java_vm = vm;
+
+  JNIEnv* env;
+  if (vm->GetEnv(reinterpret_cast<void**>(&env), JNI_VERSION) != JNI_OK)
+    return JNI_ERR;
+
+  const jclass string_class = env->FindClass("java/lang/String");
+  s_string_class = reinterpret_cast<jclass>(env->NewGlobalRef(string_class));
+
+  const jclass native_library_class = env->FindClass("org/dolphinemu/dolphinemu/NativeLibrary");
+  s_native_library_class = reinterpret_cast<jclass>(env->NewGlobalRef(native_library_class));
+  s_display_alert_msg = env->GetStaticMethodID(s_native_library_class, "displayAlertMsg",
+                                               "(Ljava/lang/String;Ljava/lang/String;ZZZ)Z");
+  s_do_rumble = env->GetStaticMethodID(s_native_library_class, "rumble", "(ID)V");
+  s_update_touch_pointer =
+      env->GetStaticMethodID(s_native_library_class, "updateTouchPointer", "()V");
+  s_on_title_changed = env->GetStaticMethodID(s_native_library_class, "onTitleChanged", "()V");
+  s_finish_emulation_activity =
+      env->GetStaticMethodID(s_native_library_class, "finishEmulationActivity", "()V");
+  env->DeleteLocalRef(native_library_class);
+
+  const jclass game_file_class = env->FindClass("org/dolphinemu/dolphinemu/model/GameFile");
+  s_game_file_class = reinterpret_cast<jclass>(env->NewGlobalRef(game_file_class));
+  s_game_file_pointer = env->GetFieldID(game_file_class, "mPointer", "J");
+  s_game_file_constructor = env->GetMethodID(game_file_class, "<init>", "(J)V");
+  env->DeleteLocalRef(game_file_class);
+
+  const jclass game_file_cache_class =
+      env->FindClass("org/dolphinemu/dolphinemu/model/GameFileCache");
+  s_game_file_cache_class = reinterpret_cast<jclass>(env->NewGlobalRef(game_file_cache_class));
+  s_game_file_cache_pointer = env->GetFieldID(game_file_cache_class, "mPointer", "J");
+  env->DeleteLocalRef(game_file_cache_class);
+
+  const jclass analytics_class = env->FindClass("org/dolphinemu/dolphinemu/utils/Analytics");
+  s_analytics_class = reinterpret_cast<jclass>(env->NewGlobalRef(analytics_class));
+  s_send_analytics_report =
+      env->GetStaticMethodID(s_analytics_class, "sendReport", "(Ljava/lang/String;[B)V");
+  s_get_analytics_value = env->GetStaticMethodID(s_analytics_class, "getValue",
+                                                 "(Ljava/lang/String;)Ljava/lang/String;");
+  env->DeleteLocalRef(analytics_class);
+
+  const jclass ini_file_class = env->FindClass("org/dolphinemu/dolphinemu/utils/IniFile");
+  s_ini_file_class = reinterpret_cast<jclass>(env->NewGlobalRef(ini_file_class));
+  s_ini_file_pointer = env->GetFieldID(ini_file_class, "mPointer", "J");
+  env->DeleteLocalRef(ini_file_class);
+
+  const jclass ini_file_section_class =
+      env->FindClass("org/dolphinemu/dolphinemu/utils/IniFile$Section");
+  s_ini_file_section_class = reinterpret_cast<jclass>(env->NewGlobalRef(ini_file_section_class));
+  s_ini_file_section_pointer = env->GetFieldID(ini_file_section_class, "mPointer", "J");
+  s_ini_file_section_constructor = env->GetMethodID(
+      ini_file_section_class, "<init>", "(Lorg/dolphinemu/dolphinemu/utils/IniFile;J)V");
+  env->DeleteLocalRef(ini_file_section_class);
+
+  const jclass map_class = env->FindClass("java/util/LinkedHashMap");
+  s_linked_hash_map_class = reinterpret_cast<jclass>(env->NewGlobalRef(map_class));
+  s_linked_hash_map_init = env->GetMethodID(s_linked_hash_map_class, "<init>", "(I)V");
+  s_linked_hash_map_put = env->GetMethodID(
+      s_linked_hash_map_class, "put", "(Ljava/lang/Object;Ljava/lang/Object;)Ljava/lang/Object;");
+  env->DeleteLocalRef(map_class);
+
+  const jclass compress_cb_class =
+      env->FindClass("org/dolphinemu/dolphinemu/utils/CompressCallback");
+  s_compress_cb_class = reinterpret_cast<jclass>(env->NewGlobalRef(compress_cb_class));
+  s_compress_cb_run = env->GetMethodID(s_compress_cb_class, "run", "(Ljava/lang/String;F)Z");
+  env->DeleteLocalRef(compress_cb_class);
+
+  const jclass content_handler_class =
+      env->FindClass("org/dolphinemu/dolphinemu/utils/ContentHandler");
+  s_content_handler_class = reinterpret_cast<jclass>(env->NewGlobalRef(content_handler_class));
+  s_content_handler_open_fd = env->GetStaticMethodID(s_content_handler_class, "openFd",
+                                                     "(Ljava/lang/String;Ljava/lang/String;)I");
+  s_content_handler_delete =
+      env->GetStaticMethodID(s_content_handler_class, "delete", "(Ljava/lang/String;)Z");
+  s_content_handler_get_size_and_is_directory = env->GetStaticMethodID(
+      s_content_handler_class, "getSizeAndIsDirectory", "(Ljava/lang/String;)J");
+  s_content_handler_get_display_name = env->GetStaticMethodID(
+      s_content_handler_class, "getDisplayName", "(Ljava/lang/String;)Ljava/lang/String;");
+  s_content_handler_get_child_names = env->GetStaticMethodID(
+      s_content_handler_class, "getChildNames", "(Ljava/lang/String;Z)[Ljava/lang/String;");
+  s_content_handler_do_file_search =
+      env->GetStaticMethodID(s_content_handler_class, "doFileSearch",
+                             "(Ljava/lang/String;[Ljava/lang/String;Z)[Ljava/lang/String;");
+  env->DeleteLocalRef(content_handler_class);
+
+  const jclass network_helper_class =
+      env->FindClass("org/dolphinemu/dolphinemu/utils/NetworkHelper");
+  s_network_helper_class = reinterpret_cast<jclass>(env->NewGlobalRef(network_helper_class));
+  s_network_helper_get_network_ip_address =
+      env->GetStaticMethodID(s_network_helper_class, "GetNetworkIpAddress", "()I");
+  s_network_helper_get_network_prefix_length =
+      env->GetStaticMethodID(s_network_helper_class, "GetNetworkPrefixLength", "()I");
+  s_network_helper_get_network_gateway =
+      env->GetStaticMethodID(s_network_helper_class, "GetNetworkGateway", "()I");
+  env->DeleteLocalRef(network_helper_class);
+
+  const jclass boolean_supplier_class =
+      env->FindClass("org/dolphinemu/dolphinemu/utils/BooleanSupplier");
+  s_boolean_supplier_class = reinterpret_cast<jclass>(env->NewGlobalRef(boolean_supplier_class));
+  s_boolean_supplier_get = env->GetMethodID(s_boolean_supplier_class, "get", "()Z");
+  env->DeleteLocalRef(boolean_supplier_class);
+
+  const jclass ar_cheat_class =
+      env->FindClass("org/dolphinemu/dolphinemu/features/cheats/model/ARCheat");
+  s_ar_cheat_class = reinterpret_cast<jclass>(env->NewGlobalRef(ar_cheat_class));
+  s_ar_cheat_pointer = env->GetFieldID(ar_cheat_class, "mPointer", "J");
+  s_ar_cheat_constructor = env->GetMethodID(ar_cheat_class, "<init>", "(J)V");
+  env->DeleteLocalRef(ar_cheat_class);
+
+  const jclass gecko_cheat_class =
+      env->FindClass("org/dolphinemu/dolphinemu/features/cheats/model/GeckoCheat");
+  s_gecko_cheat_class = reinterpret_cast<jclass>(env->NewGlobalRef(gecko_cheat_class));
+  s_gecko_cheat_pointer = env->GetFieldID(gecko_cheat_class, "mPointer", "J");
+  s_gecko_cheat_constructor = env->GetMethodID(gecko_cheat_class, "<init>", "(J)V");
+  env->DeleteLocalRef(gecko_cheat_class);
+
+  const jclass patch_cheat_class =
+      env->FindClass("org/dolphinemu/dolphinemu/features/cheats/model/PatchCheat");
+  s_patch_cheat_class = reinterpret_cast<jclass>(env->NewGlobalRef(patch_cheat_class));
+  s_patch_cheat_pointer = env->GetFieldID(patch_cheat_class, "mPointer", "J");
+  s_patch_cheat_constructor = env->GetMethodID(patch_cheat_class, "<init>", "(J)V");
+  env->DeleteLocalRef(patch_cheat_class);
+
+  const jclass graphics_mod_group_class =
+      env->FindClass("org/dolphinemu/dolphinemu/features/cheats/model/GraphicsModGroup");
+  s_graphics_mod_group_class =
+      reinterpret_cast<jclass>(env->NewGlobalRef(graphics_mod_group_class));
+  s_graphics_mod_group_pointer = env->GetFieldID(graphics_mod_group_class, "mPointer", "J");
+  s_graphics_mod_group_constructor = env->GetMethodID(graphics_mod_group_class, "<init>", "(J)V");
+  env->DeleteLocalRef(graphics_mod_group_class);
+
+  const jclass graphics_mod_class =
+      env->FindClass("org/dolphinemu/dolphinemu/features/cheats/model/GraphicsMod");
+  s_graphics_mod_class = reinterpret_cast<jclass>(env->NewGlobalRef(graphics_mod_class));
+  s_graphics_mod_pointer = env->GetFieldID(graphics_mod_class, "mPointer", "J");
+  s_graphics_mod_constructor =
+      env->GetMethodID(graphics_mod_class, "<init>",
+                       "(JLorg/dolphinemu/dolphinemu/features/cheats/model/GraphicsModGroup;)V");
+  env->DeleteLocalRef(graphics_mod_class);
+
+  const jclass riivolution_patches_class =
+      env->FindClass("org/dolphinemu/dolphinemu/features/riivolution/model/RiivolutionPatches");
+  s_riivolution_patches_class =
+      reinterpret_cast<jclass>(env->NewGlobalRef(riivolution_patches_class));
+  s_riivolution_patches_pointer = env->GetFieldID(riivolution_patches_class, "mPointer", "J");
+  env->DeleteLocalRef(riivolution_patches_class);
+
+  const jclass wii_update_cb_class =
+      env->FindClass("org/dolphinemu/dolphinemu/utils/WiiUpdateCallback");
+  s_wii_update_cb_class = reinterpret_cast<jclass>(env->NewGlobalRef(wii_update_cb_class));
+  s_wii_update_cb_run = env->GetMethodID(s_wii_update_cb_class, "run", "(IIJ)Z");
+  env->DeleteLocalRef(wii_update_cb_class);
+
+  return JNI_VERSION;
+}
+
+JNIEXPORT void JNI_OnUnload(JavaVM* vm, void* reserved)
+{
+  JNIEnv* env;
+  if (vm->GetEnv(reinterpret_cast<void**>(&env), JNI_VERSION) != JNI_OK)
+    return;
+
+  env->DeleteGlobalRef(s_native_library_class);
+  env->DeleteGlobalRef(s_game_file_class);
+  env->DeleteGlobalRef(s_game_file_cache_class);
+  env->DeleteGlobalRef(s_analytics_class);
+  env->DeleteGlobalRef(s_linked_hash_map_class);
+  env->DeleteGlobalRef(s_ini_file_class);
+  env->DeleteGlobalRef(s_ini_file_section_class);
+  env->DeleteGlobalRef(s_compress_cb_class);
+  env->DeleteGlobalRef(s_content_handler_class);
+  env->DeleteGlobalRef(s_network_helper_class);
+  env->DeleteGlobalRef(s_boolean_supplier_class);
+  env->DeleteGlobalRef(s_ar_cheat_class);
+  env->DeleteGlobalRef(s_gecko_cheat_class);
+  env->DeleteGlobalRef(s_patch_cheat_class);
+  env->DeleteGlobalRef(s_graphics_mod_group_class);
+  env->DeleteGlobalRef(s_graphics_mod_class);
+  env->DeleteGlobalRef(s_riivolution_patches_class);
+  env->DeleteGlobalRef(s_wii_update_cb_class);
+}
+}