--- conflicted
+++ resolved
@@ -1,227 +1,102 @@
-<<<<<<< HEAD
-// Copyright 2018 Dolphin Emulator Project
-// Licensed under GPLv2+
-// Refer to the license.txt file included.
-
-#include <memory>
-#include <vector>
-
-#include <jni.h>
-
-#include "UICommon/GameFileCache.h"
-#include "jni/AndroidCommon/AndroidCommon.h"
-#include "jni/AndroidCommon/IDCache.h"
-#include "jni/GameList/GameFile.h"
-
-namespace UICommon
-{
-class GameFile;
-}
-
-static UICommon::GameFileCache* GetPointer(JNIEnv* env, jobject obj)
-{
-  return reinterpret_cast<UICommon::GameFileCache*>(
-      env->GetLongField(obj, IDCache::GetGameFileCachePointer()));
-}
-
-#ifdef __cplusplus
-extern "C" {
-#endif
-
-JNIEXPORT jlong JNICALL Java_org_dolphinemu_dolphinemu_model_GameFileCache_newGameFileCache(
-    JNIEnv* env, jobject obj, jstring path);
-JNIEXPORT void JNICALL Java_org_dolphinemu_dolphinemu_model_GameFileCache_finalize(JNIEnv* env,
-                                                                                   jobject obj);
-JNIEXPORT jobjectArray JNICALL
-Java_org_dolphinemu_dolphinemu_model_GameFileCache_getAllGames(JNIEnv* env, jobject obj);
-JNIEXPORT jobject JNICALL Java_org_dolphinemu_dolphinemu_model_GameFileCache_addOrGet(JNIEnv* env,
-                                                                                      jobject obj,
-                                                                                      jstring path);
-JNIEXPORT jboolean JNICALL Java_org_dolphinemu_dolphinemu_model_GameFileCache_update(
-    JNIEnv* env, jobject obj, jobjectArray folder_paths, jboolean recursive_scan);
-JNIEXPORT jboolean JNICALL
-Java_org_dolphinemu_dolphinemu_model_GameFileCache_updateAdditionalMetadata(JNIEnv* env,
-                                                                            jobject obj);
-JNIEXPORT jboolean JNICALL Java_org_dolphinemu_dolphinemu_model_GameFileCache_load(JNIEnv* env,
-                                                                                   jobject obj);
-JNIEXPORT jboolean JNICALL Java_org_dolphinemu_dolphinemu_model_GameFileCache_save(JNIEnv* env,
-                                                                                   jobject obj);
-
-JNIEXPORT jlong JNICALL Java_org_dolphinemu_dolphinemu_model_GameFileCache_newGameFileCache(
-    JNIEnv* env, jobject obj, jstring path)
-{
-  return reinterpret_cast<jlong>(new UICommon::GameFileCache(GetJString(env, path)));
-}
-
-JNIEXPORT void JNICALL Java_org_dolphinemu_dolphinemu_model_GameFileCache_finalize(JNIEnv* env,
-                                                                                   jobject obj)
-{
-  delete GetPointer(env, obj);
-}
-
-JNIEXPORT jobjectArray JNICALL
-Java_org_dolphinemu_dolphinemu_model_GameFileCache_getAllGames(JNIEnv* env, jobject obj)
-{
-  const UICommon::GameFileCache* ptr = GetPointer(env, obj);
-  const jobjectArray array =
-      env->NewObjectArray(static_cast<jsize>(ptr->GetSize()), IDCache::GetGameFileClass(), nullptr);
-  jsize i = 0;
-  GetPointer(env, obj)->ForEach([env, array, &i](const auto& game_file) {
-    env->SetObjectArrayElement(array, i++, GameFileToJava(env, game_file));
-  });
-  return array;
-}
-
-JNIEXPORT jobject JNICALL Java_org_dolphinemu_dolphinemu_model_GameFileCache_addOrGet(JNIEnv* env,
-                                                                                      jobject obj,
-                                                                                      jstring path)
-{
-  bool cache_changed = false;
-  return GameFileToJava(env, GetPointer(env, obj)->AddOrGet(GetJString(env, path), &cache_changed));
-}
-
-JNIEXPORT jboolean JNICALL Java_org_dolphinemu_dolphinemu_model_GameFileCache_update(
-    JNIEnv* env, jobject obj, jobjectArray folder_paths, jboolean recursive_scan)
-{
-  jsize size = env->GetArrayLength(folder_paths);
-
-  std::vector<std::string> folder_paths_vector;
-  folder_paths_vector.reserve(size);
-
-  for (jsize i = 0; i < size; ++i)
-  {
-    const auto path = reinterpret_cast<jstring>(env->GetObjectArrayElement(folder_paths, i));
-    folder_paths_vector.push_back(GetJString(env, path));
-    env->DeleteLocalRef(path);
-  }
-
-  return GetPointer(env, obj)->Update(
-      UICommon::FindAllGamePaths(folder_paths_vector, recursive_scan));
-}
-
-JNIEXPORT jboolean JNICALL
-Java_org_dolphinemu_dolphinemu_model_GameFileCache_updateAdditionalMetadata(JNIEnv* env,
-                                                                            jobject obj)
-{
-  return GetPointer(env, obj)->UpdateAdditionalMetadata();
-}
-
-JNIEXPORT jboolean JNICALL Java_org_dolphinemu_dolphinemu_model_GameFileCache_load(JNIEnv* env,
-                                                                                   jobject obj)
-{
-  return GetPointer(env, obj)->Load();
-}
-
-JNIEXPORT jboolean JNICALL Java_org_dolphinemu_dolphinemu_model_GameFileCache_save(JNIEnv* env,
-                                                                                   jobject obj)
-{
-  return GetPointer(env, obj)->Save();
-}
-
-#ifdef __cplusplus
-}
-#endif
-=======
-// Copyright 2018 Dolphin Emulator Project
-// SPDX-License-Identifier: GPL-2.0-or-later
-
-#include <memory>
-#include <vector>
-
-#include <jni.h>
-
-#include "UICommon/GameFileCache.h"
-#include "jni/AndroidCommon/AndroidCommon.h"
-#include "jni/AndroidCommon/IDCache.h"
-#include "jni/GameList/GameFile.h"
-
-namespace UICommon
-{
-class GameFile;
-}
-
-static UICommon::GameFileCache* GetPointer(JNIEnv* env, jobject obj)
-{
-  return reinterpret_cast<UICommon::GameFileCache*>(
-      env->GetLongField(obj, IDCache::GetGameFileCachePointer()));
-}
-
-#ifdef __cplusplus
-extern "C" {
-#endif
-
-JNIEXPORT jlong JNICALL
-Java_org_dolphinemu_dolphinemu_model_GameFileCache_newGameFileCache(JNIEnv* env, jclass)
-{
-  return reinterpret_cast<jlong>(new UICommon::GameFileCache());
-}
-
-JNIEXPORT void JNICALL Java_org_dolphinemu_dolphinemu_model_GameFileCache_finalize(JNIEnv* env,
-                                                                                   jobject obj)
-{
-  delete GetPointer(env, obj);
-}
-
-JNIEXPORT jobjectArray JNICALL Java_org_dolphinemu_dolphinemu_model_GameFileCache_getAllGamePaths(
-    JNIEnv* env, jclass, jobjectArray folder_paths, jboolean recursive_scan)
-{
-  return VectorToJStringArray(
-      env, UICommon::FindAllGamePaths(JStringArrayToVector(env, folder_paths), recursive_scan));
-}
-
-JNIEXPORT jint JNICALL Java_org_dolphinemu_dolphinemu_model_GameFileCache_getSize(JNIEnv* env,
-                                                                                  jobject obj)
-{
-  return static_cast<jint>(GetPointer(env, obj)->GetSize());
-}
-
-JNIEXPORT jobjectArray JNICALL
-Java_org_dolphinemu_dolphinemu_model_GameFileCache_getAllGames(JNIEnv* env, jobject obj)
-{
-  const UICommon::GameFileCache* ptr = GetPointer(env, obj);
-  const jobjectArray array =
-      env->NewObjectArray(static_cast<jsize>(ptr->GetSize()), IDCache::GetGameFileClass(), nullptr);
-  jsize i = 0;
-  GetPointer(env, obj)->ForEach([env, array, &i](const auto& game_file) {
-    env->SetObjectArrayElement(array, i++, GameFileToJava(env, game_file));
-  });
-  return array;
-}
-
-JNIEXPORT jobject JNICALL Java_org_dolphinemu_dolphinemu_model_GameFileCache_addOrGet(JNIEnv* env,
-                                                                                      jobject obj,
-                                                                                      jstring path)
-{
-  bool cache_changed = false;
-  return GameFileToJava(env, GetPointer(env, obj)->AddOrGet(GetJString(env, path), &cache_changed));
-}
-
-JNIEXPORT jboolean JNICALL Java_org_dolphinemu_dolphinemu_model_GameFileCache_update(
-    JNIEnv* env, jobject obj, jobjectArray game_paths)
-{
-  return GetPointer(env, obj)->Update(JStringArrayToVector(env, game_paths));
-}
-
-JNIEXPORT jboolean JNICALL
-Java_org_dolphinemu_dolphinemu_model_GameFileCache_updateAdditionalMetadata(JNIEnv* env,
-                                                                            jobject obj)
-{
-  return GetPointer(env, obj)->UpdateAdditionalMetadata();
-}
-
-JNIEXPORT jboolean JNICALL Java_org_dolphinemu_dolphinemu_model_GameFileCache_load(JNIEnv* env,
-                                                                                   jobject obj)
-{
-  return GetPointer(env, obj)->Load();
-}
-
-JNIEXPORT jboolean JNICALL Java_org_dolphinemu_dolphinemu_model_GameFileCache_save(JNIEnv* env,
-                                                                                   jobject obj)
-{
-  return GetPointer(env, obj)->Save();
-}
-
-#ifdef __cplusplus
-}
-#endif
->>>>>>> 39ccdc1f
+// Copyright 2018 Dolphin Emulator Project
+// SPDX-License-Identifier: GPL-2.0-or-later
+
+#include <memory>
+#include <vector>
+
+#include <jni.h>
+
+#include "UICommon/GameFileCache.h"
+#include "jni/AndroidCommon/AndroidCommon.h"
+#include "jni/AndroidCommon/IDCache.h"
+#include "jni/GameList/GameFile.h"
+
+namespace UICommon
+{
+class GameFile;
+}
+
+static UICommon::GameFileCache* GetPointer(JNIEnv* env, jobject obj)
+{
+  return reinterpret_cast<UICommon::GameFileCache*>(
+      env->GetLongField(obj, IDCache::GetGameFileCachePointer()));
+}
+
+#ifdef __cplusplus
+extern "C" {
+#endif
+
+JNIEXPORT jlong JNICALL
+Java_org_dolphinemu_dolphinemu_model_GameFileCache_newGameFileCache(JNIEnv* env, jclass)
+{
+  return reinterpret_cast<jlong>(new UICommon::GameFileCache());
+}
+
+JNIEXPORT void JNICALL Java_org_dolphinemu_dolphinemu_model_GameFileCache_finalize(JNIEnv* env,
+                                                                                   jobject obj)
+{
+  delete GetPointer(env, obj);
+}
+
+JNIEXPORT jobjectArray JNICALL Java_org_dolphinemu_dolphinemu_model_GameFileCache_getAllGamePaths(
+    JNIEnv* env, jclass, jobjectArray folder_paths, jboolean recursive_scan)
+{
+  return VectorToJStringArray(
+      env, UICommon::FindAllGamePaths(JStringArrayToVector(env, folder_paths), recursive_scan));
+}
+
+JNIEXPORT jint JNICALL Java_org_dolphinemu_dolphinemu_model_GameFileCache_getSize(JNIEnv* env,
+                                                                                  jobject obj)
+{
+  return static_cast<jint>(GetPointer(env, obj)->GetSize());
+}
+
+JNIEXPORT jobjectArray JNICALL
+Java_org_dolphinemu_dolphinemu_model_GameFileCache_getAllGames(JNIEnv* env, jobject obj)
+{
+  const UICommon::GameFileCache* ptr = GetPointer(env, obj);
+  const jobjectArray array =
+      env->NewObjectArray(static_cast<jsize>(ptr->GetSize()), IDCache::GetGameFileClass(), nullptr);
+  jsize i = 0;
+  GetPointer(env, obj)->ForEach([env, array, &i](const auto& game_file) {
+    env->SetObjectArrayElement(array, i++, GameFileToJava(env, game_file));
+  });
+  return array;
+}
+
+JNIEXPORT jobject JNICALL Java_org_dolphinemu_dolphinemu_model_GameFileCache_addOrGet(JNIEnv* env,
+                                                                                      jobject obj,
+                                                                                      jstring path)
+{
+  bool cache_changed = false;
+  return GameFileToJava(env, GetPointer(env, obj)->AddOrGet(GetJString(env, path), &cache_changed));
+}
+
+JNIEXPORT jboolean JNICALL Java_org_dolphinemu_dolphinemu_model_GameFileCache_update(
+    JNIEnv* env, jobject obj, jobjectArray game_paths)
+{
+  return GetPointer(env, obj)->Update(JStringArrayToVector(env, game_paths));
+}
+
+JNIEXPORT jboolean JNICALL
+Java_org_dolphinemu_dolphinemu_model_GameFileCache_updateAdditionalMetadata(JNIEnv* env,
+                                                                            jobject obj)
+{
+  return GetPointer(env, obj)->UpdateAdditionalMetadata();
+}
+
+JNIEXPORT jboolean JNICALL Java_org_dolphinemu_dolphinemu_model_GameFileCache_load(JNIEnv* env,
+                                                                                   jobject obj)
+{
+  return GetPointer(env, obj)->Load();
+}
+
+JNIEXPORT jboolean JNICALL Java_org_dolphinemu_dolphinemu_model_GameFileCache_save(JNIEnv* env,
+                                                                                   jobject obj)
+{
+  return GetPointer(env, obj)->Save();
+}
+
+#ifdef __cplusplus
+}
+#endif