--- conflicted
+++ resolved
@@ -1,36 +1,16 @@
-<<<<<<< HEAD
-// Copyright 2018 Dolphin Emulator Project
-// Licensed under GPLv2+
-// Refer to the license.txt file included.
-
-#pragma once
-
-#include <memory>
-#include <string>
-
-#include <jni.h>
-
-namespace UICommon
-{
-class GameFile;
-}
-
-jobject GameFileToJava(JNIEnv* env, std::shared_ptr<const UICommon::GameFile> game_file);
-=======
-// Copyright 2018 Dolphin Emulator Project
-// SPDX-License-Identifier: GPL-2.0-or-later
-
-#pragma once
-
-#include <memory>
-#include <string>
-
-#include <jni.h>
-
-namespace UICommon
-{
-class GameFile;
-}
-
-jobject GameFileToJava(JNIEnv* env, std::shared_ptr<const UICommon::GameFile> game_file);
->>>>>>> 19e85696
+// Copyright 2018 Dolphin Emulator Project
+// SPDX-License-Identifier: GPL-2.0-or-later
+
+#pragma once
+
+#include <memory>
+#include <string>
+
+#include <jni.h>
+
+namespace UICommon
+{
+class GameFile;
+}
+
+jobject GameFileToJava(JNIEnv* env, std::shared_ptr<const UICommon::GameFile> game_file);