--- conflicted
+++ resolved
@@ -449,29 +449,12 @@
   if (input.empty())
     return {};
 
-<<<<<<< HEAD
-  if (0 != input.size())
-  {
-    // "If cchWideChar [input buffer size] is set to 0, the function fails." -MSDN
-    auto const size = WideCharToMultiByte(
-        code_page, 0, input.data(), static_cast<int>(input.size()), nullptr, 0, nullptr, nullptr);
-=======
   // "If cchWideChar [input buffer size] is set to 0, the function fails." -MSDN
   auto const size = WideCharToMultiByte(code_page, 0, input.data(), static_cast<int>(input.size()),
                                         nullptr, 0, nullptr, nullptr);
->>>>>>> 1daefeb2
 
   std::string output(size, '\0');
 
-<<<<<<< HEAD
-    if (size != WideCharToMultiByte(code_page, 0, input.data(), static_cast<int>(input.size()),
-                                    &output[0], static_cast<int>(output.size()), nullptr, nullptr))
-    {
-      const DWORD error_code = GetLastError();
-      ERROR_LOG(COMMON, "WideCharToMultiByte Error in String '%s': %lu", input.c_str(), error_code);
-      output.clear();
-    }
-=======
   if (size != WideCharToMultiByte(code_page, 0, input.data(), static_cast<int>(input.size()),
                                   output.data(), static_cast<int>(output.size()), nullptr, nullptr))
   {
@@ -479,7 +462,6 @@
     ERROR_LOG_FMT(COMMON, "WideCharToMultiByte Error in String '{}': {}", WStringToUTF8(input),
                   error_code);
     return {};
->>>>>>> 1daefeb2
   }
 
   return output;
