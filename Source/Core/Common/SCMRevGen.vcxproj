﻿<?xml version="1.0" encoding="utf-8"?>
<Project>
  <Import Project="..\..\VSProps\Base.Macros.props" />
  <Import Project="$(VSPropsDir)Base.Targets.props" />
  <PropertyGroup Label="Globals">
    <ProjectGuid>{41279555-F94F-4EBC-99DE-AF863C10C5C4}</ProjectGuid>
  </PropertyGroup>
  <Import Project="$(VCTargetsPath)\Microsoft.Cpp.Default.props" />
  <Import Project="$(VSPropsDir)Configuration.Utility.props" />
  <Import Project="$(VCTargetsPath)\Microsoft.Cpp.props" />
  <ImportGroup Label="ExtensionSettings">
  </ImportGroup>
  <ImportGroup Label="PropertySheets">
    <Import Project="$(UserRootDir)\Microsoft.Cpp.$(Platform).user.props" Condition="exists('$(UserRootDir)\Microsoft.Cpp.$(Platform).user.props')" Label="LocalAppDataPlatform" />
    <Import Project="$(VSPropsDir)Base.props" />
  </ImportGroup>
  <Target Name="GenerateScmRevHeader" BeforeTargets="BuildGenerateSources" Outputs="scmrev.h">
    <Exec Command="$(CScript) /nologo /E:JScript make_scmrev.h.js" />
  </Target>
  <!--
    DisableFastUpToDateCheck bypasses Visual Studio's build manager and forces MSBuild to be run
    on the project. This is only needed for VS-initiated builds, not msbuild itself.
   -->
  <PropertyGroup>
    <DisableFastUpToDateCheck>true</DisableFastUpToDateCheck>
  </PropertyGroup>
<<<<<<< HEAD
  <ItemDefinitionGroup>
    <PreBuildEvent>
      <Command>"%windir%/system32/cscript.exe" /nologo /E:JScript "make_scmrev.h.js"</Command>
    </PreBuildEvent>
    <ClCompile />
    <ClCompile>
      <LanguageStandard Condition="'$(Configuration)|$(Platform)'=='Debug|x64'">stdcpp17</LanguageStandard>
    </ClCompile>
    <ClCompile>
      <LanguageStandard Condition="'$(Configuration)|$(Platform)'=='Release|x64'">stdcpp17</LanguageStandard>
    </ClCompile>
  </ItemDefinitionGroup>
=======
>>>>>>> 19e85696
  <ItemGroup>
    <None Include="make_scmrev.h.js" />
  </ItemGroup>
  <ItemGroup>
    <ClInclude Include="scmrev.h" />
  </ItemGroup>
  <Import Project="$(VCTargetsPath)\Microsoft.Cpp.targets" />
  <ImportGroup Label="ExtensionTargets">
  </ImportGroup>
</Project><|MERGE_RESOLUTION|>--- conflicted
+++ resolved
@@ -24,7 +24,6 @@
   <PropertyGroup>
     <DisableFastUpToDateCheck>true</DisableFastUpToDateCheck>
   </PropertyGroup>
-<<<<<<< HEAD
   <ItemDefinitionGroup>
     <PreBuildEvent>
       <Command>"%windir%/system32/cscript.exe" /nologo /E:JScript "make_scmrev.h.js"</Command>
@@ -37,8 +36,6 @@
       <LanguageStandard Condition="'$(Configuration)|$(Platform)'=='Release|x64'">stdcpp17</LanguageStandard>
     </ClCompile>
   </ItemDefinitionGroup>
-=======
->>>>>>> 19e85696
   <ItemGroup>
     <None Include="make_scmrev.h.js" />
   </ItemGroup>
