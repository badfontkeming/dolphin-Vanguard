--- conflicted
+++ resolved
@@ -40,7 +40,6 @@
   mbedtls_hmac_drbg_context m_context;
 };
 
-<<<<<<< HEAD
 //Narrysmod - Remove thread_local as it causes issues with c++/cli under Win7
 static ThreadLocal<CSPRNG> s_csprng;
 
@@ -48,12 +47,5 @@
 void Generate(void* buffer, std::size_t size)
 {
   s_csprng.GetValue().Generate(buffer, size);
-=======
-static thread_local EntropySeededPRNG s_esprng;
-
-void Generate(void* buffer, std::size_t size)
-{
-  s_esprng.Generate(buffer, size);
->>>>>>> 19e85696
 }
 }  // namespace Common::Random