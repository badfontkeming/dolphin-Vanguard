// Copyright 2008 Dolphin Emulator Project
// Licensed under GPLv2+
// Refer to the license.txt file included.

#pragma once

// Extremely simple serialization framework.

// (mis)-features:
// + Super fast
// + Very simple
// + Same code is used for serialization and deserializaition (in most cases)
// - Zero backwards/forwards compatibility
// - Serialization code for anything complex has to be manually written.

#include <array>
#include <cstddef>
#include <cstring>
#include <deque>
#include <list>
#include <map>
#include <set>
#include <string>
#include <type_traits>
#include <utility>
#include <vector>
#include <sstream>
#include <iostream>
#include <string>

#include "Common/Assert.h"
#include "Common/Common.h"
#include "Common/CommonTypes.h"
#include "Common/File.h"
#include "Common/FileUtil.h"
#include "Common/Flag.h"
#include "Common/Logging/Log.h"

// ewww

#ifndef __has_feature
#define __has_feature(x) (0)
#endif

#if (__has_feature(is_trivially_copyable) &&                                                       \
     (defined(_LIBCPP_VERSION) || defined(__GLIBCXX__))) ||                                        \
    (defined(__GNUC__) && __GNUC__ >= 5) || defined(_MSC_VER)
#define IsTriviallyCopyable(T)                                                                     \
  std::is_trivially_copyable<typename std::remove_volatile<T>::type>::value
#elif __GNUC__
#define IsTriviallyCopyable(T) std::has_trivial_copy_constructor<T>::value
#else
#error No version of is_trivially_copyable
#endif

// Wrapper class
class PointerWrap
{
public:
  enum Mode
  {
    MODE_READ = 1,  // load
    MODE_WRITE,     // save
    MODE_MEASURE,   // calculate size
    MODE_VERIFY,    // compare
  };

  u8** ptr;
  Mode mode;

public:
  PointerWrap(u8** ptr_, Mode mode_) : ptr(ptr_), mode(mode_) {}
  void SetMode(Mode mode_) { mode = mode_; }
  Mode GetMode() const { return mode; }
  template <typename K, class V>
  void Do(std::map<K, V>& x)
  {
    u32 count = (u32)x.size();
    Do(count);

    switch (mode)
    {
    case MODE_READ:
      for (x.clear(); count != 0; --count)
      {
        std::pair<K, V> pair;
        Do(pair.first);
        Do(pair.second);
        x.insert(pair);
      }
      break;

    case MODE_WRITE:
    case MODE_MEASURE:
    case MODE_VERIFY:
      for (auto& elem : x)
      {
        Do(elem.first);
        Do(elem.second);
      }
      break;
    }
  }

  template <typename V>
  void Do(std::set<V>& x)
  {
    u32 count = (u32)x.size();
    Do(count);

    switch (mode)
    {
    case MODE_READ:
      for (x.clear(); count != 0; --count)
      {
        V value;
        Do(value);
        x.insert(value);
      }
      break;

    case MODE_WRITE:
    case MODE_MEASURE:
    case MODE_VERIFY:
      for (const V& val : x)
      {
        Do(val);
      }
      break;
    }
  }

  template <typename T>
  void Do(std::vector<T>& x)
  {
    DoContainer(x);
  }

  template <typename T>
  void Do(std::list<T>& x)
  {
    DoContainer(x);
  }

  template <typename T>
  void Do(std::deque<T>& x)
  {
    DoContainer(x);
  }

  template <typename T>
  void Do(std::basic_string<T>& x)
  {
    DoContainer(x);
  }

  template <typename T, typename U>
  void Do(std::pair<T, U>& x)
  {
    Do(x.first);
    Do(x.second);
  }

  template <typename T, std::size_t N>
  void DoArray(std::array<T, N>& x)
  {
    DoArray(x.data(), (u32)x.size());
  }

  template <typename T>
  void DoArray(T* x, u32 count)
  {
    static_assert(IsTriviallyCopyable(T), "Only sane for trivially copyable types");
    DoVoid(x, count * sizeof(T));
  }

  template <typename T, std::size_t N>
  void DoArray(T(&arr)[N])
  {
    DoArray(arr, static_cast<u32>(N));
  }

  void Do(Common::Flag& flag)
  {
    bool s = flag.IsSet();
    Do(s);
    if (mode == MODE_READ)
      flag.Set(s);
  }

  template <typename T>
  void Do(std::atomic<T>& atomic)
  {
    T temp = atomic.load();
    Do(temp);
    if (mode == MODE_READ)
      atomic.store(temp);
  }

  template <typename T>
  void Do(T& x)
  {
    static_assert(IsTriviallyCopyable(T), "Only sane for trivially copyable types");
    // Note:
    // Usually we can just use x = **ptr, etc.  However, this doesn't work
    // for unions containing BitFields (long story, stupid language rules)
    // or arrays.  This will get optimized anyway.
    DoVoid((void*)&x, sizeof(x));
  }

  template <typename T>
  void DoPOD(T& x)
  {
    DoVoid((void*)&x, sizeof(x));
  }

  void Do(bool& x)
  {
    // bool's size can vary depending on platform, which can
    // cause breakages. This treats all bools as if they were
    // 8 bits in size.
    u8 stable = static_cast<u8>(x);

    Do(stable);

    if (mode == MODE_READ)
      x = stable != 0;
  }

  template <typename T>
  void DoPointer(T*& x, T* const base)
  {
    // pointers can be more than 2^31 apart, but you're using this function wrong if you need that
    // much range
    ptrdiff_t offset = x - base;
    Do(offset);
    if (mode == MODE_READ)
    {
      x = base + offset;
    }
  }
  //narrysmod_hijack
  void DoMarker(const std::string& prevName, u32 arbitraryNumber = 0x42)
  {
    std::string cookie;
    //Pad by 3 bytes to force alignment of exram
    if (prevName == "Memory FakeVMEM")
      cookie = "[" + prevName + "@@@]";
    //Pad by 1 byte because padding the exram moves the aram
    else if (prevName == "ProcessorInterface")
      cookie = "[" + prevName + "@]";
    else
      cookie = "[" + prevName + "]";

    Do(cookie);
    /*
    if (mode == PointerWrap::MODE_READ && cookie != prevName.c_str())
    {
      PanicAlertT("Error: After \"%s\", found %d (0x%X) instead of save marker %d (0x%X). Aborting "
        "savestate load...",
        prevName.c_str(), cookie, cookie, arbitraryNumber, arbitraryNumber);
        
      mode = PointerWrap::MODE_MEASURE;
    }
    */
  }

  template <typename T, typename Functor>
  void DoEachElement(T& container, Functor member)
  {
    u32 size = static_cast<u32>(container.size());
    Do(size);
    container.resize(size);

    for (auto& elem : container)
      member(*this, elem);
  }

private:
  template <typename T>
  void DoContainer(T& x)
  {
    DoEachElement(x, [](PointerWrap& p, typename T::value_type& elem) { p.Do(elem); });
  }

  __forceinline void DoVoid(void* data, u32 size)
  {
    switch (mode)
    {
    case MODE_READ:
      memcpy(data, *ptr, size);
      break;

    case MODE_WRITE:
      memcpy(*ptr, data, size);
      break;

    case MODE_MEASURE:
      break;

    case MODE_VERIFY:
<<<<<<< HEAD
      _dbg_assert_msg_(COMMON, !memcmp(data, *ptr, size),
        "Savestate verification failure: buf %p != %p (size %u).\n", data, *ptr,
        size);
=======
      DEBUG_ASSERT_MSG(COMMON, !memcmp(data, *ptr, size),
                       "Savestate verification failure: buf %p != %p (size %u).\n", data, *ptr,
                       size);
>>>>>>> a3bdb5d8
      break;
    }

    *ptr += size;
  }
};<|MERGE_RESOLUTION|>--- conflicted
+++ resolved
@@ -299,15 +299,9 @@
       break;
 
     case MODE_VERIFY:
-<<<<<<< HEAD
-      _dbg_assert_msg_(COMMON, !memcmp(data, *ptr, size),
-        "Savestate verification failure: buf %p != %p (size %u).\n", data, *ptr,
-        size);
-=======
       DEBUG_ASSERT_MSG(COMMON, !memcmp(data, *ptr, size),
                        "Savestate verification failure: buf %p != %p (size %u).\n", data, *ptr,
                        size);
->>>>>>> a3bdb5d8
       break;
     }
 
