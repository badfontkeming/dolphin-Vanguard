// Copyright 2018 Dolphin Emulator Project
// SPDX-License-Identifier: GPL-2.0-or-later

#include "DiscIO/WIABlob.h"

#include <algorithm>
#include <array>
#include <cstring>
#include <limits>
#include <map>
#include <memory>
#include <mutex>
#include <optional>
#include <type_traits>
#include <utility>

#include <fmt/format.h>
#include <zstd.h>

#include "Common/Align.h"
#include "Common/Assert.h"
#include "Common/CommonTypes.h"
#include "Common/Crypto/SHA1.h"
#include "Common/FileUtil.h"
#include "Common/IOFile.h"
#include "Common/Logging/Log.h"
#include "Common/MsgHandler.h"
#include "Common/ScopeGuard.h"
#include "Common/Swap.h"

#include "DiscIO/Blob.h"
#include "DiscIO/DiscUtils.h"
#include "DiscIO/Filesystem.h"
#include "DiscIO/LaggedFibonacciGenerator.h"
#include "DiscIO/MultithreadedCompressor.h"
#include "DiscIO/Volume.h"
#include "DiscIO/VolumeWii.h"
#include "DiscIO/WIACompression.h"
#include "DiscIO/WiiEncryptionCache.h"

namespace DiscIO
{
static void PushBack(std::vector<u8>* vector, const u8* begin, const u8* end)
{
  const size_t offset_in_vector = vector->size();
  vector->resize(offset_in_vector + (end - begin));
  std::copy(begin, end, vector->data() + offset_in_vector);
}

template <typename T>
static void PushBack(std::vector<u8>* vector, const T& x)
{
  static_assert(std::is_trivially_copyable_v<T>);

  const u8* x_ptr = reinterpret_cast<const u8*>(&x);
  PushBack(vector, x_ptr, x_ptr + sizeof(T));
}

std::pair<int, int> GetAllowedCompressionLevels(WIARVZCompressionType compression_type, bool gui)
{
  switch (compression_type)
  {
  case WIARVZCompressionType::Bzip2:
  case WIARVZCompressionType::LZMA:
  case WIARVZCompressionType::LZMA2:
    return {1, 9};
  case WIARVZCompressionType::Zstd:
    // The actual minimum level can be gotten by calling ZSTD_minCLevel(). However, returning that
    // would make the UI rather weird, because it is a negative number with very large magnitude.
    // Note: Level 0 is a special number which means "default level" (level 3 as of this writing).
    if (gui)
      return {1, ZSTD_maxCLevel()};
    else
      return {ZSTD_minCLevel(), ZSTD_maxCLevel()};
  default:
    return {0, -1};
  }
}

template <bool RVZ>
WIARVZFileReader<RVZ>::WIARVZFileReader(File::IOFile file, const std::string& path)
    : m_file(std::move(file)), m_encryption_cache(this)
{
  m_valid = Initialize(path);
}

template <bool RVZ>
WIARVZFileReader<RVZ>::~WIARVZFileReader() = default;

template <bool RVZ>
bool WIARVZFileReader<RVZ>::Initialize(const std::string& path)
{
  if (!m_file.Seek(0, File::SeekOrigin::Begin) || !m_file.ReadArray(&m_header_1, 1))
    return false;

  if ((!RVZ && m_header_1.magic != WIA_MAGIC) || (RVZ && m_header_1.magic != RVZ_MAGIC))
    return false;

  const u32 version = RVZ ? RVZ_VERSION : WIA_VERSION;
  const u32 version_read_compatible =
      RVZ ? RVZ_VERSION_READ_COMPATIBLE : WIA_VERSION_READ_COMPATIBLE;

  const u32 file_version = Common::swap32(m_header_1.version);
  const u32 file_version_compatible = Common::swap32(m_header_1.version_compatible);

  if (version < file_version_compatible || version_read_compatible > file_version)
  {
    ERROR_LOG_FMT(DISCIO, "Unsupported version {} in {}", VersionToString(file_version), path);
    return false;
  }

  const auto header_1_actual_hash = Common::SHA1::CalculateDigest(
      reinterpret_cast<const u8*>(&m_header_1), sizeof(m_header_1) - Common::SHA1::DIGEST_LEN);
  if (m_header_1.header_1_hash != header_1_actual_hash)
    return false;

  if (Common::swap64(m_header_1.wia_file_size) != m_file.GetSize())
  {
    ERROR_LOG_FMT(DISCIO, "File size is incorrect for {}", path);
    return false;
  }

  const u32 header_2_size = Common::swap32(m_header_1.header_2_size);
  const u32 header_2_min_size = sizeof(WIAHeader2) - sizeof(WIAHeader2::compressor_data);
  if (header_2_size < header_2_min_size)
    return false;

  std::vector<u8> header_2(header_2_size);
  if (!m_file.ReadBytes(header_2.data(), header_2.size()))
    return false;

  const auto header_2_actual_hash = Common::SHA1::CalculateDigest(header_2);
  if (m_header_1.header_2_hash != header_2_actual_hash)
    return false;

  std::memcpy(&m_header_2, header_2.data(), std::min(header_2.size(), sizeof(WIAHeader2)));

  if (m_header_2.compressor_data_size > sizeof(WIAHeader2::compressor_data) ||
      header_2_size < header_2_min_size + m_header_2.compressor_data_size)
  {
    return false;
  }

  const u32 chunk_size = Common::swap32(m_header_2.chunk_size);
  const auto is_power_of_two = [](u32 x) { return (x & (x - 1)) == 0; };
  if ((!RVZ || chunk_size < VolumeWii::BLOCK_TOTAL_SIZE || !is_power_of_two(chunk_size)) &&
      chunk_size % VolumeWii::GROUP_TOTAL_SIZE != 0)
  {
    return false;
  }

  const u32 compression_type = Common::swap32(m_header_2.compression_type);
  m_compression_type = static_cast<WIARVZCompressionType>(compression_type);
  if (m_compression_type > (RVZ ? WIARVZCompressionType::Zstd : WIARVZCompressionType::LZMA2) ||
      (RVZ && m_compression_type == WIARVZCompressionType::Purge))
  {
    ERROR_LOG_FMT(DISCIO, "Unsupported compression type {} in {}", compression_type, path);
    return false;
  }

  const size_t number_of_partition_entries = Common::swap32(m_header_2.number_of_partition_entries);
  const size_t partition_entry_size = Common::swap32(m_header_2.partition_entry_size);
  std::vector<u8> partition_entries(partition_entry_size * number_of_partition_entries);
  if (!m_file.Seek(Common::swap64(m_header_2.partition_entries_offset), File::SeekOrigin::Begin))
    return false;
  if (!m_file.ReadBytes(partition_entries.data(), partition_entries.size()))
    return false;

  const auto partition_entries_actual_hash = Common::SHA1::CalculateDigest(partition_entries);
  if (m_header_2.partition_entries_hash != partition_entries_actual_hash)
    return false;

  const size_t copy_length = std::min(partition_entry_size, sizeof(PartitionEntry));
  const size_t memset_length = sizeof(PartitionEntry) - copy_length;
  u8* ptr = partition_entries.data();
  m_partition_entries.resize(number_of_partition_entries);
  for (size_t i = 0; i < number_of_partition_entries; ++i, ptr += partition_entry_size)
  {
    std::memcpy(&m_partition_entries[i], ptr, copy_length);
    std::memset(reinterpret_cast<u8*>(&m_partition_entries[i]) + copy_length, 0, memset_length);
  }

  for (size_t i = 0; i < m_partition_entries.size(); ++i)
  {
    const std::array<PartitionDataEntry, 2>& entries = m_partition_entries[i].data_entries;

    size_t non_empty_entries = 0;
    for (size_t j = 0; j < entries.size(); ++j)
    {
      const u32 number_of_sectors = Common::swap32(entries[j].number_of_sectors);
      if (number_of_sectors != 0)
      {
        ++non_empty_entries;

        const u32 last_sector = Common::swap32(entries[j].first_sector) + number_of_sectors;
        m_data_entries.emplace(last_sector * VolumeWii::BLOCK_TOTAL_SIZE, DataEntry(i, j));
      }
    }

    if (non_empty_entries > 1)
    {
      if (Common::swap32(entries[0].first_sector) > Common::swap32(entries[1].first_sector))
        return false;
    }
  }

  const u32 number_of_raw_data_entries = Common::swap32(m_header_2.number_of_raw_data_entries);
  m_raw_data_entries.resize(number_of_raw_data_entries);
  Chunk& raw_data_entries =
      ReadCompressedData(Common::swap64(m_header_2.raw_data_entries_offset),
                         Common::swap32(m_header_2.raw_data_entries_size),
                         number_of_raw_data_entries * sizeof(RawDataEntry), m_compression_type);
  if (!raw_data_entries.ReadAll(&m_raw_data_entries))
    return false;

  for (size_t i = 0; i < m_raw_data_entries.size(); ++i)
  {
    const RawDataEntry& entry = m_raw_data_entries[i];
    const u64 data_size = Common::swap64(entry.data_size);
    if (data_size != 0)
      m_data_entries.emplace(Common::swap64(entry.data_offset) + data_size, DataEntry(i));
  }

  const u32 number_of_group_entries = Common::swap32(m_header_2.number_of_group_entries);
  m_group_entries.resize(number_of_group_entries);
  Chunk& group_entries =
      ReadCompressedData(Common::swap64(m_header_2.group_entries_offset),
                         Common::swap32(m_header_2.group_entries_size),
                         number_of_group_entries * sizeof(GroupEntry), m_compression_type);
  if (!group_entries.ReadAll(&m_group_entries))
    return false;

  if (HasDataOverlap())
    return false;

  return true;
}

template <bool RVZ>
bool WIARVZFileReader<RVZ>::HasDataOverlap() const
{
  for (size_t i = 0; i < m_partition_entries.size(); ++i)
  {
    const std::array<PartitionDataEntry, 2>& entries = m_partition_entries[i].data_entries;
    for (size_t j = 0; j < entries.size(); ++j)
    {
      if (Common::swap32(entries[j].number_of_sectors) == 0)
        continue;

      const u64 data_offset = Common::swap32(entries[j].first_sector) * VolumeWii::BLOCK_TOTAL_SIZE;
      const auto it = m_data_entries.upper_bound(data_offset);
      if (it == m_data_entries.end())
        return true;  // Not an overlap, but an error nonetheless
      if (!it->second.is_partition || it->second.index != i || it->second.partition_data_index != j)
        return true;  // Overlap
    }
  }

  for (size_t i = 0; i < m_raw_data_entries.size(); ++i)
  {
    if (Common::swap64(m_raw_data_entries[i].data_size) == 0)
      continue;

    const u64 data_offset = Common::swap64(m_raw_data_entries[i].data_offset);
    const auto it = m_data_entries.upper_bound(data_offset);
    if (it == m_data_entries.end())
      return true;  // Not an overlap, but an error nonetheless
    if (it->second.is_partition || it->second.index != i)
      return true;  // Overlap
  }

  return false;
}

template <bool RVZ>
std::unique_ptr<WIARVZFileReader<RVZ>> WIARVZFileReader<RVZ>::Create(File::IOFile file,
                                                                     const std::string& path)
{
  std::unique_ptr<WIARVZFileReader> blob(new WIARVZFileReader(std::move(file), path));
  return blob->m_valid ? std::move(blob) : nullptr;
}

template <bool RVZ>
BlobType WIARVZFileReader<RVZ>::GetBlobType() const
{
  return RVZ ? BlobType::RVZ : BlobType::WIA;
}

template <bool RVZ>
std::string WIARVZFileReader<RVZ>::GetCompressionMethod() const
{
  switch (m_compression_type)
  {
  case WIARVZCompressionType::Purge:
    return "Purge";
  case WIARVZCompressionType::Bzip2:
    return "bzip2";
  case WIARVZCompressionType::LZMA:
    return "LZMA";
  case WIARVZCompressionType::LZMA2:
    return "LZMA2";
  case WIARVZCompressionType::Zstd:
    return "Zstandard";
  default:
    return {};
  }
}

template <bool RVZ>
bool WIARVZFileReader<RVZ>::Read(u64 offset, u64 size, u8* out_ptr)
{
  if (offset + size > Common::swap64(m_header_1.iso_file_size))
    return false;

  if (offset < sizeof(WIAHeader2::disc_header))
  {
    const u64 bytes_to_read = std::min(sizeof(WIAHeader2::disc_header) - offset, size);
    std::memcpy(out_ptr, m_header_2.disc_header.data() + offset, bytes_to_read);
    offset += bytes_to_read;
    size -= bytes_to_read;
    out_ptr += bytes_to_read;
  }

  const u32 chunk_size = Common::swap32(m_header_2.chunk_size);
  while (size > 0)
  {
    const auto it = m_data_entries.upper_bound(offset);
    if (it == m_data_entries.end())
      return false;

    const DataEntry& data = it->second;
    if (data.is_partition)
    {
      const PartitionEntry& partition = m_partition_entries[it->second.index];

      const u32 partition_first_sector = Common::swap32(partition.data_entries[0].first_sector);
      const u64 partition_data_offset = partition_first_sector * VolumeWii::BLOCK_TOTAL_SIZE;

      const u32 second_number_of_sectors =
          Common::swap32(partition.data_entries[1].number_of_sectors);
      const u32 partition_total_sectors =
          second_number_of_sectors ? Common::swap32(partition.data_entries[1].first_sector) -
                                         partition_first_sector + second_number_of_sectors :
                                     Common::swap32(partition.data_entries[0].number_of_sectors);

      for (const PartitionDataEntry& partition_data : partition.data_entries)
      {
        if (size == 0)
          return true;

        const u32 first_sector = Common::swap32(partition_data.first_sector);
        const u32 number_of_sectors = Common::swap32(partition_data.number_of_sectors);

        const u64 data_offset = first_sector * VolumeWii::BLOCK_TOTAL_SIZE;
        const u64 data_size = number_of_sectors * VolumeWii::BLOCK_TOTAL_SIZE;

        if (data_size == 0)
          continue;

        if (data_offset + data_size <= offset)
          continue;

        if (offset < data_offset)
          return false;

        const u64 bytes_to_read = std::min(data_size - (offset - data_offset), size);

        m_exception_list.clear();
        m_write_to_exception_list = true;
        m_exception_list_last_group_index = std::numeric_limits<u64>::max();
        Common::ScopeGuard guard([this] { m_write_to_exception_list = false; });

        bool hash_exception_error = false;
        if (!m_encryption_cache.EncryptGroups(
                offset - partition_data_offset, bytes_to_read, out_ptr, partition_data_offset,
                partition_total_sectors * VolumeWii::BLOCK_DATA_SIZE, partition.partition_key,
                [this, &hash_exception_error](
                    VolumeWii::HashBlock hash_blocks[VolumeWii::BLOCKS_PER_GROUP], u64 offset_) {
                  // EncryptGroups calls ReadWiiDecrypted, which calls ReadFromGroups,
                  // which populates m_exception_list when m_write_to_exception_list == true
                  if (!ApplyHashExceptions(m_exception_list, hash_blocks))
                    hash_exception_error = true;
                }))
        {
          return false;
        }
        if (hash_exception_error)
          return false;

        offset += bytes_to_read;
        size -= bytes_to_read;
        out_ptr += bytes_to_read;
      }
    }
    else
    {
      const RawDataEntry& raw_data = m_raw_data_entries[data.index];
      if (!ReadFromGroups(&offset, &size, &out_ptr, chunk_size, VolumeWii::BLOCK_TOTAL_SIZE,
                          Common::swap64(raw_data.data_offset), Common::swap64(raw_data.data_size),
                          Common::swap32(raw_data.group_index),
                          Common::swap32(raw_data.number_of_groups), 0))
      {
        return false;
      }
    }
  }

  return true;
}

template <bool RVZ>
const typename WIARVZFileReader<RVZ>::PartitionEntry*
WIARVZFileReader<RVZ>::GetPartition(u64 partition_data_offset, u32* partition_first_sector) const
{
  const auto it = m_data_entries.upper_bound(partition_data_offset);
  if (it == m_data_entries.end() || !it->second.is_partition)
    return nullptr;

  const PartitionEntry* partition = &m_partition_entries[it->second.index];
  *partition_first_sector = Common::swap32(partition->data_entries[0].first_sector);
  if (partition_data_offset != *partition_first_sector * VolumeWii::BLOCK_TOTAL_SIZE)
    return nullptr;

  return partition;
}

template <bool RVZ>
bool WIARVZFileReader<RVZ>::SupportsReadWiiDecrypted(u64 offset, u64 size,
                                                     u64 partition_data_offset) const
{
  u32 partition_first_sector;
  const PartitionEntry* partition = GetPartition(partition_data_offset, &partition_first_sector);
  if (!partition)
    return false;

  for (const PartitionDataEntry& data : partition->data_entries)
  {
    const u32 start_sector = Common::swap32(data.first_sector) - partition_first_sector;
    const u32 end_sector = start_sector + Common::swap32(data.number_of_sectors);

    if (offset + size <= end_sector * VolumeWii::BLOCK_DATA_SIZE)
      return true;
  }

  return false;
}

template <bool RVZ>
bool WIARVZFileReader<RVZ>::ReadWiiDecrypted(u64 offset, u64 size, u8* out_ptr,
                                             u64 partition_data_offset)
{
  u32 partition_first_sector;
  const PartitionEntry* partition = GetPartition(partition_data_offset, &partition_first_sector);
  if (!partition)
    return false;

  const u64 chunk_size = Common::swap32(m_header_2.chunk_size) * VolumeWii::BLOCK_DATA_SIZE /
                         VolumeWii::BLOCK_TOTAL_SIZE;

  for (const PartitionDataEntry& data : partition->data_entries)
  {
    if (size == 0)
      return true;

    const u64 data_offset =
        (Common::swap32(data.first_sector) - partition_first_sector) * VolumeWii::BLOCK_DATA_SIZE;
    const u64 data_size = Common::swap32(data.number_of_sectors) * VolumeWii::BLOCK_DATA_SIZE;

<<<<<<< HEAD
    if (!ReadFromGroups(&offset, &size, &out_ptr, chunk_size, VolumeWii::BLOCK_DATA_SIZE,
                        data_offset, data_size, Common::swap32(data.group_index),
                        Common::swap32(data.number_of_groups),
                        static_cast<u32>(std::max<u64>(1, chunk_size / VolumeWii::GROUP_DATA_SIZE))))
=======
    if (!ReadFromGroups(
            &offset, &size, &out_ptr, chunk_size, VolumeWii::BLOCK_DATA_SIZE, data_offset,
            data_size, Common::swap32(data.group_index), Common::swap32(data.number_of_groups),
            std::max<u32>(1, static_cast<u32>(chunk_size / VolumeWii::GROUP_DATA_SIZE))))
>>>>>>> 19e85696
    {
      return false;
    }
  }

  return size == 0;
}

template <bool RVZ>
bool WIARVZFileReader<RVZ>::ReadFromGroups(u64* offset, u64* size, u8** out_ptr, u64 chunk_size,
                                           u32 sector_size, u64 data_offset, u64 data_size,
                                           u32 group_index, u32 number_of_groups,
                                           u32 exception_lists)
{
  if (data_offset + data_size <= *offset)
    return true;

  if (*offset < data_offset)
    return false;

  const u64 skipped_data = data_offset % sector_size;
  data_offset -= skipped_data;
  data_size += skipped_data;

  const u64 start_group_index = (*offset - data_offset) / chunk_size;
  for (u64 i = start_group_index; i < number_of_groups && (*size) > 0; ++i)
  {
    const u64 total_group_index = group_index + i;
    if (total_group_index >= m_group_entries.size())
      return false;

    const GroupEntry group = m_group_entries[total_group_index];
    const u64 group_offset_in_data = i * chunk_size;
    const u64 offset_in_group = *offset - group_offset_in_data - data_offset;

    chunk_size = std::min(chunk_size, data_size - group_offset_in_data);

    const u64 bytes_to_read = std::min(chunk_size - offset_in_group, *size);
    u32 group_data_size = Common::swap32(group.data_size);

    WIARVZCompressionType compression_type = m_compression_type;
    u32 rvz_packed_size = 0;
    if constexpr (RVZ)
    {
      if ((group_data_size & 0x80000000) == 0)
        compression_type = WIARVZCompressionType::None;

      group_data_size &= 0x7FFFFFFF;

      rvz_packed_size = Common::swap32(group.rvz_packed_size);
    }

    if (group_data_size == 0)
    {
      std::memset(*out_ptr, 0, bytes_to_read);
    }
    else
    {
      const u64 group_offset_in_file = static_cast<u64>(Common::swap32(group.data_offset)) << 2;

      Chunk& chunk =
          ReadCompressedData(group_offset_in_file, group_data_size, chunk_size, compression_type,
                             exception_lists, rvz_packed_size, group_offset_in_data);

      if (!chunk.Read(offset_in_group, bytes_to_read, *out_ptr))
      {
        m_cached_chunk_offset = std::numeric_limits<u64>::max();  // Invalidate the cache
        return false;
      }

      if (m_write_to_exception_list && m_exception_list_last_group_index != total_group_index)
      {
        const u64 exception_list_index = offset_in_group / VolumeWii::GROUP_DATA_SIZE;
        const u16 additional_offset =
            static_cast<u16>(group_offset_in_data % VolumeWii::GROUP_DATA_SIZE /
                             VolumeWii::BLOCK_DATA_SIZE * VolumeWii::BLOCK_HEADER_SIZE);
        chunk.GetHashExceptions(&m_exception_list, exception_list_index, additional_offset);
        m_exception_list_last_group_index = total_group_index;
      }
    }

    *offset += bytes_to_read;
    *size -= bytes_to_read;
    *out_ptr += bytes_to_read;
  }

  return true;
}

template <bool RVZ>
typename WIARVZFileReader<RVZ>::Chunk&
WIARVZFileReader<RVZ>::ReadCompressedData(u64 offset_in_file, u64 compressed_size,
                                          u64 decompressed_size,
                                          WIARVZCompressionType compression_type,
                                          u32 exception_lists, u32 rvz_packed_size, u64 data_offset)
{
  if (offset_in_file == m_cached_chunk_offset)
    return m_cached_chunk;

  std::unique_ptr<Decompressor> decompressor;
  switch (compression_type)
  {
  case WIARVZCompressionType::None:
    decompressor = std::make_unique<NoneDecompressor>();
    break;
  case WIARVZCompressionType::Purge:
    decompressor = std::make_unique<PurgeDecompressor>(rvz_packed_size == 0 ? decompressed_size :
                                                                              rvz_packed_size);
    break;
  case WIARVZCompressionType::Bzip2:
    decompressor = std::make_unique<Bzip2Decompressor>();
    break;
  case WIARVZCompressionType::LZMA:
    decompressor = std::make_unique<LZMADecompressor>(false, m_header_2.compressor_data,
                                                      m_header_2.compressor_data_size);
    break;
  case WIARVZCompressionType::LZMA2:
    decompressor = std::make_unique<LZMADecompressor>(true, m_header_2.compressor_data,
                                                      m_header_2.compressor_data_size);
    break;
  case WIARVZCompressionType::Zstd:
    decompressor = std::make_unique<ZstdDecompressor>();
    break;
  }

  const bool compressed_exception_lists = compression_type > WIARVZCompressionType::Purge;

  m_cached_chunk =
      Chunk(&m_file, offset_in_file, compressed_size, decompressed_size, exception_lists,
            compressed_exception_lists, rvz_packed_size, data_offset, std::move(decompressor));
  m_cached_chunk_offset = offset_in_file;
  return m_cached_chunk;
}

template <bool RVZ>
std::string WIARVZFileReader<RVZ>::VersionToString(u32 version)
{
  const u8 a = version >> 24;
  const u8 b = (version >> 16) & 0xff;
  const u8 c = (version >> 8) & 0xff;
  const u8 d = version & 0xff;

  if (d == 0 || d == 0xff)
    return fmt::format("{}.{:02x}.{:02x}", a, b, c);
  else
    return fmt::format("{}.{:02x}.{:02x}.beta{}", a, b, c, d);
}

template <bool RVZ>
WIARVZFileReader<RVZ>::Chunk::Chunk() = default;

template <bool RVZ>
WIARVZFileReader<RVZ>::Chunk::Chunk(File::IOFile* file, u64 offset_in_file, u64 compressed_size,
                                    u64 decompressed_size, u32 exception_lists,
                                    bool compressed_exception_lists, u32 rvz_packed_size,
                                    u64 data_offset, std::unique_ptr<Decompressor> decompressor)
    : m_decompressor(std::move(decompressor)), m_file(file), m_offset_in_file(offset_in_file),
      m_exception_lists(exception_lists), m_compressed_exception_lists(compressed_exception_lists),
      m_rvz_packed_size(rvz_packed_size), m_data_offset(data_offset)
{
  constexpr size_t MAX_SIZE_PER_EXCEPTION_LIST =
      Common::AlignUp(VolumeWii::BLOCK_HEADER_SIZE, Common::SHA1::DIGEST_LEN) /
          Common::SHA1::DIGEST_LEN * VolumeWii::BLOCKS_PER_GROUP * sizeof(HashExceptionEntry) +
      sizeof(u16);

  m_out_bytes_allocated_for_exceptions =
      m_compressed_exception_lists ? MAX_SIZE_PER_EXCEPTION_LIST * m_exception_lists : 0;

  m_in.data.resize(compressed_size);
  m_out.data.resize(decompressed_size + m_out_bytes_allocated_for_exceptions);
}

template <bool RVZ>
bool WIARVZFileReader<RVZ>::Chunk::Read(u64 offset, u64 size, u8* out_ptr)
{
  if (!m_decompressor || !m_file ||
      offset + size > m_out.data.size() - m_out_bytes_allocated_for_exceptions)
  {
    return false;
  }

  while (offset + size > GetOutBytesWrittenExcludingExceptions())
  {
    u64 bytes_to_read;
    if (offset + size == m_out.data.size())
    {
      // Read all the remaining data.
      bytes_to_read = m_in.data.size() - m_in.bytes_written;
    }
    else
    {
      // Pick a suitable amount of compressed data to read. We have to ensure that bytes_to_read
      // is larger than 0 and smaller than or equal to the number of bytes available to read,
      // but the rest is a bit arbitrary and could be changed.

      // The compressed data is probably not much bigger than the decompressed data.
      // Add a few bytes for possible compression overhead and for any hash exceptions.
      bytes_to_read = offset + size - GetOutBytesWrittenExcludingExceptions() + 0x100;

      // Align the access in an attempt to gain speed. But we don't actually know the
      // block size of the underlying storage device, so we just use the Wii block size.
      bytes_to_read =
          Common::AlignUp(bytes_to_read + m_offset_in_file, VolumeWii::BLOCK_TOTAL_SIZE) -
          m_offset_in_file;

      // Ensure we don't read too much.
      bytes_to_read = std::min<u64>(m_in.data.size() - m_in.bytes_written, bytes_to_read);
    }

    if (bytes_to_read == 0)
    {
      // Compressed size is larger than expected or decompressed size is smaller than expected
      return false;
    }

    if (!m_file->Seek(m_offset_in_file, File::SeekOrigin::Begin))
      return false;
    if (!m_file->ReadBytes(m_in.data.data() + m_in.bytes_written, bytes_to_read))
      return false;

    m_offset_in_file += bytes_to_read;
    m_in.bytes_written += bytes_to_read;

    if (m_exception_lists > 0 && !m_compressed_exception_lists)
    {
      if (!HandleExceptions(m_in.data.data(), m_in.data.size(), m_in.bytes_written,
                            &m_in_bytes_used_for_exceptions, true))
      {
        return false;
      }

      m_in_bytes_read = m_in_bytes_used_for_exceptions;
    }

    if (m_exception_lists == 0 || m_compressed_exception_lists)
    {
      if (!Decompress())
        return false;
    }

    if (m_exception_lists > 0 && m_compressed_exception_lists)
    {
      if (!HandleExceptions(m_out.data.data(), m_out_bytes_allocated_for_exceptions,
                            m_out.bytes_written, &m_out_bytes_used_for_exceptions, false))
      {
        return false;
      }

      if (m_rvz_packed_size != 0 && m_exception_lists == 0)
      {
        if (!Decompress())
          return false;
      }
    }

    if (m_exception_lists == 0)
    {
      const size_t expected_out_bytes = m_out.data.size() - m_out_bytes_allocated_for_exceptions +
                                        m_out_bytes_used_for_exceptions;

      if (m_out.bytes_written > expected_out_bytes)
        return false;  // Decompressed size is larger than expected

      // The reason why we need the m_in.bytes_written == m_in.data.size() check as part of
      // this conditional is because (for example) zstd can finish writing all data to m_out
      // before becoming done if we've given it all input data except the checksum at the end.
      if (m_out.bytes_written == expected_out_bytes && !m_decompressor->Done() &&
          m_in.bytes_written == m_in.data.size())
      {
        return false;  // Decompressed size is larger than expected
      }

      if (m_decompressor->Done() && m_in_bytes_read != m_in.data.size())
        return false;  // Compressed size is smaller than expected
    }
  }

  std::memcpy(out_ptr, m_out.data.data() + offset + m_out_bytes_used_for_exceptions, size);
  return true;
}

template <bool RVZ>
bool WIARVZFileReader<RVZ>::Chunk::Decompress()
{
  if (m_rvz_packed_size != 0 && m_exception_lists == 0)
  {
    const size_t bytes_to_move = m_out.bytes_written - m_out_bytes_used_for_exceptions;

    DecompressionBuffer in{std::vector<u8>(bytes_to_move), bytes_to_move};
    std::memcpy(in.data.data(), m_out.data.data() + m_out_bytes_used_for_exceptions, bytes_to_move);

    m_out.bytes_written = m_out_bytes_used_for_exceptions;

    m_decompressor = std::make_unique<RVZPackDecompressor>(std::move(m_decompressor), std::move(in),
                                                           m_data_offset, m_rvz_packed_size);

    m_rvz_packed_size = 0;
  }

  return m_decompressor->Decompress(m_in, &m_out, &m_in_bytes_read);
}

template <bool RVZ>
bool WIARVZFileReader<RVZ>::Chunk::HandleExceptions(const u8* data, size_t bytes_allocated,
                                                    size_t bytes_written, size_t* bytes_used,
                                                    bool align)
{
  while (m_exception_lists > 0)
  {
    if (sizeof(u16) + *bytes_used > bytes_allocated)
    {
      ERROR_LOG_FMT(DISCIO, "More hash exceptions than expected");
      return false;
    }
    if (sizeof(u16) + *bytes_used > bytes_written)
      return true;

    const u16 exceptions = Common::swap16(data + *bytes_used);

    size_t exception_list_size = exceptions * sizeof(HashExceptionEntry) + sizeof(u16);
    if (align && m_exception_lists == 1)
      exception_list_size = Common::AlignUp(*bytes_used + exception_list_size, 4) - *bytes_used;

    if (exception_list_size + *bytes_used > bytes_allocated)
    {
      ERROR_LOG_FMT(DISCIO, "More hash exceptions than expected");
      return false;
    }
    if (exception_list_size + *bytes_used > bytes_written)
      return true;

    *bytes_used += exception_list_size;
    --m_exception_lists;
  }

  return true;
}

template <bool RVZ>
void WIARVZFileReader<RVZ>::Chunk::GetHashExceptions(
    std::vector<HashExceptionEntry>* exception_list, u64 exception_list_index,
    u16 additional_offset) const
{
  ASSERT(m_exception_lists == 0);

  const u8* data_start = m_compressed_exception_lists ? m_out.data.data() : m_in.data.data();
  const u8* data = data_start;

  for (u64 i = exception_list_index; i > 0; --i)
    data += Common::swap16(data) * sizeof(HashExceptionEntry) + sizeof(u16);

  const u16 exceptions = Common::swap16(data);
  data += sizeof(u16);

  for (size_t i = 0; i < exceptions; ++i)
  {
    std::memcpy(&exception_list->emplace_back(), data, sizeof(HashExceptionEntry));
    data += sizeof(HashExceptionEntry);

    u16& offset = exception_list->back().offset;
    offset = Common::swap16(Common::swap16(offset) + additional_offset);
  }

  ASSERT(data <= data_start + (m_compressed_exception_lists ? m_out_bytes_used_for_exceptions :
                                                              m_in_bytes_used_for_exceptions));
}

template <bool RVZ>
size_t WIARVZFileReader<RVZ>::Chunk::GetOutBytesWrittenExcludingExceptions() const
{
  return m_exception_lists == 0 ? m_out.bytes_written - m_out_bytes_used_for_exceptions : 0;
}

template <bool RVZ>
bool WIARVZFileReader<RVZ>::ApplyHashExceptions(
    const std::vector<HashExceptionEntry>& exception_list,
    VolumeWii::HashBlock hash_blocks[VolumeWii::BLOCKS_PER_GROUP])
{
  for (const HashExceptionEntry& exception : exception_list)
  {
    const u16 offset = Common::swap16(exception.offset);

    const size_t block_index = offset / VolumeWii::BLOCK_HEADER_SIZE;
    if (block_index > VolumeWii::BLOCKS_PER_GROUP)
      return false;

    const size_t offset_in_block = offset % VolumeWii::BLOCK_HEADER_SIZE;
    if (offset_in_block + Common::SHA1::DIGEST_LEN > VolumeWii::BLOCK_HEADER_SIZE)
      return false;

    std::memcpy(reinterpret_cast<u8*>(&hash_blocks[block_index]) + offset_in_block, &exception.hash,
                Common::SHA1::DIGEST_LEN);
  }

  return true;
}

template <bool RVZ>
bool WIARVZFileReader<RVZ>::PadTo4(File::IOFile* file, u64* bytes_written)
{
  constexpr u32 ZEROES = 0;
  const u64 bytes_to_write = Common::AlignUp(*bytes_written, 4) - *bytes_written;
  if (bytes_to_write == 0)
    return true;

  *bytes_written += bytes_to_write;
  return file->WriteBytes(&ZEROES, bytes_to_write);
}

template <bool RVZ>
void WIARVZFileReader<RVZ>::AddRawDataEntry(u64 offset, u64 size, int chunk_size, u32* total_groups,
                                            std::vector<RawDataEntry>* raw_data_entries,
                                            std::vector<DataEntry>* data_entries)
{
  constexpr size_t SKIP_SIZE = sizeof(WIAHeader2::disc_header);
  const u64 skip = offset < SKIP_SIZE ? std::min(SKIP_SIZE - offset, size) : 0;

  offset += skip;
  size -= skip;

  if (size == 0)
    return;

  const u32 group_index = *total_groups;
  const u32 groups = static_cast<u32>(Common::AlignUp(size, chunk_size) / chunk_size);
  *total_groups += groups;

  data_entries->emplace_back(raw_data_entries->size());
  raw_data_entries->emplace_back(RawDataEntry{Common::swap64(offset), Common::swap64(size),
                                              Common::swap32(group_index), Common::swap32(groups)});
}

template <bool RVZ>
typename WIARVZFileReader<RVZ>::PartitionDataEntry WIARVZFileReader<RVZ>::CreatePartitionDataEntry(
    u64 offset, u64 size, u32 index, int chunk_size, u32* total_groups,
    const std::vector<PartitionEntry>& partition_entries, std::vector<DataEntry>* data_entries)
{
  const u32 group_index = *total_groups;
  const u64 rounded_size = Common::AlignDown(size, VolumeWii::BLOCK_TOTAL_SIZE);
  const u32 groups = static_cast<u32>(Common::AlignUp(rounded_size, chunk_size) / chunk_size);
  *total_groups += groups;

  data_entries->emplace_back(partition_entries.size(), index);
  return PartitionDataEntry{Common::swap32(offset / VolumeWii::BLOCK_TOTAL_SIZE),
                            Common::swap32(size / VolumeWii::BLOCK_TOTAL_SIZE),
                            Common::swap32(group_index), Common::swap32(groups)};
}

template <bool RVZ>
ConversionResultCode WIARVZFileReader<RVZ>::SetUpDataEntriesForWriting(
    const VolumeDisc* volume, int chunk_size, u64 iso_size, u32* total_groups,
    std::vector<PartitionEntry>* partition_entries, std::vector<RawDataEntry>* raw_data_entries,
    std::vector<DataEntry>* data_entries, std::vector<const FileSystem*>* partition_file_systems)
{
  std::vector<Partition> partitions;
  if (volume && volume->HasWiiHashes() && volume->HasWiiEncryption())
    partitions = volume->GetPartitions();

  std::sort(partitions.begin(), partitions.end(),
            [](const Partition& a, const Partition& b) { return a.offset < b.offset; });

  *total_groups = 0;

  u64 last_partition_end_offset = 0;

  const auto add_raw_data_entry = [&](u64 offset, u64 size) {
    return AddRawDataEntry(offset, size, chunk_size, total_groups, raw_data_entries, data_entries);
  };

  const auto create_partition_data_entry = [&](u64 offset, u64 size, u32 index) {
    return CreatePartitionDataEntry(offset, size, index, chunk_size, total_groups,
                                    *partition_entries, data_entries);
  };

  for (const Partition& partition : partitions)
  {
    // If a partition is odd in some way that prevents us from encoding it as a partition,
    // we encode it as raw data instead by skipping the current loop iteration.
    // Partitions can always be encoded as raw data, but it is less space efficient.

    if (partition.offset < last_partition_end_offset)
    {
      WARN_LOG_FMT(DISCIO, "Overlapping partitions at {:x}", partition.offset);
      continue;
    }

    if (volume->ReadSwapped<u32>(partition.offset, PARTITION_NONE) != 0x10001U)
    {
      // This looks more like garbage data than an actual partition.
      // The values of data_offset and data_size will very likely also be garbage.
      // Some WBFS writing programs scrub the SSBB Masterpiece partitions without
      // removing them from the partition table, causing this problem.
      WARN_LOG_FMT(DISCIO, "Invalid partition at {:x}", partition.offset);
      continue;
    }

    std::optional<u64> data_offset =
        volume->ReadSwappedAndShifted(partition.offset + 0x2b8, PARTITION_NONE);
    std::optional<u64> data_size =
        volume->ReadSwappedAndShifted(partition.offset + 0x2bc, PARTITION_NONE);

    if (!data_offset || !data_size)
      return ConversionResultCode::ReadFailed;

    const u64 data_start = partition.offset + *data_offset;
    const u64 data_end = data_start + *data_size;

    if (data_start % VolumeWii::BLOCK_TOTAL_SIZE != 0)
    {
      WARN_LOG_FMT(DISCIO, "Misaligned partition at {:x}", partition.offset);
      continue;
    }

    if (*data_size < VolumeWii::BLOCK_TOTAL_SIZE)
    {
      WARN_LOG_FMT(DISCIO, "Very small partition at {:x}", partition.offset);
      continue;
    }

    if (data_end > iso_size)
    {
      WARN_LOG_FMT(DISCIO, "Too large partition at {:x}", partition.offset);
      *data_size = iso_size - *data_offset - partition.offset;
    }

    const std::optional<u64> fst_offset = GetFSTOffset(*volume, partition);
    const std::optional<u64> fst_size = GetFSTSize(*volume, partition);

    if (!fst_offset || !fst_size)
      return ConversionResultCode::ReadFailed;

    const IOS::ES::TicketReader& ticket = volume->GetTicket(partition);
    if (!ticket.IsValid())
      return ConversionResultCode::ReadFailed;

    add_raw_data_entry(last_partition_end_offset, partition.offset - last_partition_end_offset);

    add_raw_data_entry(partition.offset, *data_offset);

    const u64 fst_end = volume->PartitionOffsetToRawOffset(*fst_offset + *fst_size, partition);
    const u64 split_point = std::min(
        data_end, Common::AlignUp(fst_end - data_start, VolumeWii::GROUP_TOTAL_SIZE) + data_start);

    PartitionEntry partition_entry;
    partition_entry.partition_key = ticket.GetTitleKey();
    partition_entry.data_entries[0] =
        create_partition_data_entry(data_start, split_point - data_start, 0);
    partition_entry.data_entries[1] =
        create_partition_data_entry(split_point, data_end - split_point, 1);

    // Note: We can't simply set last_partition_end_offset to data_end,
    // because construct_partition_data_entry may have rounded it
    last_partition_end_offset =
        (Common::swap32(partition_entry.data_entries[1].first_sector) +
         Common::swap32(partition_entry.data_entries[1].number_of_sectors)) *
        VolumeWii::BLOCK_TOTAL_SIZE;

    partition_entries->emplace_back(std::move(partition_entry));
    partition_file_systems->emplace_back(volume->GetFileSystem(partition));
  }

  add_raw_data_entry(last_partition_end_offset, iso_size - last_partition_end_offset);

  return ConversionResultCode::Success;
}

template <bool RVZ>
std::optional<std::vector<u8>> WIARVZFileReader<RVZ>::Compress(Compressor* compressor,
                                                               const u8* data, size_t size)
{
  if (compressor)
  {
    if (!compressor->Start(size) || !compressor->Compress(data, size) || !compressor->End())
      return std::nullopt;

    data = compressor->GetData();
    size = compressor->GetSize();
  }

  return std::vector<u8>(data, data + size);
}

template <bool RVZ>
void WIARVZFileReader<RVZ>::SetUpCompressor(std::unique_ptr<Compressor>* compressor,
                                            WIARVZCompressionType compression_type,
                                            int compression_level, WIAHeader2* header_2)
{
  switch (compression_type)
  {
  case WIARVZCompressionType::None:
    *compressor = nullptr;
    break;
  case WIARVZCompressionType::Purge:
    *compressor = std::make_unique<PurgeCompressor>();
    break;
  case WIARVZCompressionType::Bzip2:
    *compressor = std::make_unique<Bzip2Compressor>(compression_level);
    break;
  case WIARVZCompressionType::LZMA:
  case WIARVZCompressionType::LZMA2:
  {
    u8* compressor_data = nullptr;
    u8* compressor_data_size = nullptr;

    if (header_2)
    {
      compressor_data = header_2->compressor_data;
      compressor_data_size = &header_2->compressor_data_size;
    }

    const bool lzma2 = compression_type == WIARVZCompressionType::LZMA2;
    *compressor = std::make_unique<LZMACompressor>(lzma2, compression_level, compressor_data,
                                                   compressor_data_size);
    break;
  }
  case WIARVZCompressionType::Zstd:
    *compressor = std::make_unique<ZstdCompressor>(compression_level);
    break;
  }
}

template <bool RVZ>
bool WIARVZFileReader<RVZ>::TryReuse(std::map<ReuseID, GroupEntry>* reusable_groups,
                                     std::mutex* reusable_groups_mutex,
                                     OutputParametersEntry* entry)
{
  if (entry->reused_group)
    return true;

  if (!entry->reuse_id)
    return false;

  std::lock_guard guard(*reusable_groups_mutex);
  const auto it = reusable_groups->find(*entry->reuse_id);
  if (it == reusable_groups->end())
    return false;

  entry->reused_group = it->second;
  return true;
}

static bool AllAre(const std::vector<u8>& data, u8 x)
{
  return std::all_of(data.begin(), data.end(), [x](u8 y) { return x == y; });
};

static bool AllAre(const u8* begin, const u8* end, u8 x)
{
  return std::all_of(begin, end, [x](u8 y) { return x == y; });
};

static bool AllZero(const std::vector<u8>& data)
{
  return AllAre(data, 0);
};

static bool AllSame(const std::vector<u8>& data)
{
  return AllAre(data, data.front());
};

static bool AllSame(const u8* begin, const u8* end)
{
  return AllAre(begin, end, *begin);
};

template <typename OutputParametersEntry>
static void RVZPack(const u8* in, OutputParametersEntry* out, u64 bytes_per_chunk, size_t chunks,
                    u64 total_size, u64 data_offset, bool multipart, bool allow_junk_reuse,
                    bool compression, const FileSystem* file_system)
{
  using Seed = std::array<u32, LaggedFibonacciGenerator::SEED_SIZE>;
  struct JunkInfo
  {
    size_t start_offset;
    Seed seed;
  };

  constexpr size_t SEED_SIZE = LaggedFibonacciGenerator::SEED_SIZE * sizeof(u32);

  // Maps end_offset -> (start_offset, seed)
  std::map<size_t, JunkInfo> junk_info;

  size_t position = 0;
  while (position < total_size)
  {
    // Skip the 0 to 32 zero bytes that typically come after a file
    size_t zeroes = 0;
    while (position + zeroes < total_size && in[position + zeroes] == 0)
      ++zeroes;

    // If there are very many zero bytes (perhaps the PRNG junk data has been scrubbed?)
    // and we aren't using compression, it makes sense to encode the zero bytes as junk.
    // If we are using compression, the compressor will likely encode zeroes better than we can
    if (!compression && zeroes > SEED_SIZE)
      junk_info.emplace(position + zeroes, JunkInfo{position, {}});

    position += zeroes;
    data_offset += zeroes;

    const size_t bytes_to_read =
        std::min(Common::AlignUp(data_offset + 1, VolumeWii::BLOCK_TOTAL_SIZE) - data_offset,
                 total_size - position);

    const size_t data_offset_mod = static_cast<size_t>(data_offset % VolumeWii::BLOCK_TOTAL_SIZE);

    Seed seed;
    const size_t bytes_reconstructed = LaggedFibonacciGenerator::GetSeed(
        in + position, bytes_to_read, data_offset_mod, seed.data());

    if (bytes_reconstructed > 0)
      junk_info.emplace(position + bytes_reconstructed, JunkInfo{position, seed});

    if (file_system)
    {
      const std::unique_ptr<DiscIO::FileInfo> file_info =
          file_system->FindFileInfo(data_offset + bytes_reconstructed);

      // If we're at a file and there's more space in this block after the file,
      // continue after the file instead of skipping to the next block
      if (file_info)
      {
        const u64 file_end_offset = file_info->GetOffset() + file_info->GetSize();
        if (file_end_offset < data_offset + bytes_to_read)
        {
          position += file_end_offset - data_offset;
          data_offset = file_end_offset;
          continue;
        }
      }
    }

    position += bytes_to_read;
    data_offset += bytes_to_read;
  }

  for (size_t i = 0; i < chunks; ++i)
  {
    OutputParametersEntry& entry = out[i];
    if (entry.reused_group)
      continue;

    u64 current_offset = i * bytes_per_chunk;
    const u64 end_offset = std::min(current_offset + bytes_per_chunk, total_size);

    const bool store_junk_efficiently = allow_junk_reuse || !entry.reuse_id;

    // TODO: It would be possible to support skipping RVZ packing even when the chunk size is larger
    // than 2 MiB (multipart == true), but it would be more effort than it's worth since Dolphin's
    // converter doesn't expose chunk sizes larger than 2 MiB to the user anyway
    bool first_loop_iteration = !multipart;

    while (current_offset < end_offset)
    {
      u64 next_junk_start = end_offset;
      u64 next_junk_end = end_offset;
      Seed* seed = nullptr;
      if (store_junk_efficiently && end_offset - current_offset > SEED_SIZE)
      {
        const auto next_junk_it = junk_info.upper_bound(current_offset + SEED_SIZE);
        if (next_junk_it != junk_info.end() &&
            next_junk_it->second.start_offset + SEED_SIZE < end_offset)
        {
          next_junk_start = std::max<u64>(current_offset, next_junk_it->second.start_offset);
          next_junk_end = std::min<u64>(end_offset, next_junk_it->first);
          seed = &next_junk_it->second.seed;
        }
      }

      if (first_loop_iteration)
      {
        if (next_junk_start == end_offset)
        {
          // Storing this chunk without RVZ packing would be inefficient, so store it without
          PushBack(&entry.main_data, in + current_offset, in + end_offset);
          break;
        }

        first_loop_iteration = false;
      }

      const u64 non_junk_bytes = next_junk_start - current_offset;
      if (non_junk_bytes > 0)
      {
        const u8* ptr = in + current_offset;

        PushBack(&entry.main_data, Common::swap32(static_cast<u32>(non_junk_bytes)));
        PushBack(&entry.main_data, ptr, ptr + non_junk_bytes);

        current_offset += non_junk_bytes;
        entry.rvz_packed_size += sizeof(u32) + non_junk_bytes;
      }

      const u64 junk_bytes = next_junk_end - current_offset;
      if (junk_bytes > 0)
      {
        PushBack(&entry.main_data, Common::swap32(static_cast<u32>(junk_bytes) | 0x80000000));
        PushBack(&entry.main_data, *seed);

        current_offset += junk_bytes;
        entry.rvz_packed_size += sizeof(u32) + SEED_SIZE;
      }
    }
  }
}

template <typename OutputParametersEntry>
static void RVZPack(const u8* in, OutputParametersEntry* out, u64 size, u64 data_offset,
                    bool allow_junk_reuse, bool compression, const FileSystem* file_system)
{
  RVZPack(in, out, size, 1, size, data_offset, false, allow_junk_reuse, compression, file_system);
}

template <bool RVZ>
ConversionResult<typename WIARVZFileReader<RVZ>::OutputParameters>
WIARVZFileReader<RVZ>::ProcessAndCompress(CompressThreadState* state, CompressParameters parameters,
                                          const std::vector<PartitionEntry>& partition_entries,
                                          const std::vector<DataEntry>& data_entries,
                                          const FileSystem* file_system,
                                          std::map<ReuseID, GroupEntry>* reusable_groups,
                                          std::mutex* reusable_groups_mutex,
                                          u64 chunks_per_wii_group, u64 exception_lists_per_chunk,
                                          bool compressed_exception_lists, bool compression)
{
  std::vector<OutputParametersEntry> output_entries;

  if (!parameters.data_entry->is_partition)
  {
    OutputParametersEntry& entry = output_entries.emplace_back();
    std::vector<u8>& data = parameters.data;

    if (AllSame(data))
      entry.reuse_id = ReuseID{WiiKey{}, data.size(), false, data.front()};

    if constexpr (RVZ)
    {
      RVZPack(data.data(), output_entries.data(), data.size(), parameters.data_offset, true,
              compression, file_system);
    }
    else
    {
      entry.main_data = std::move(data);
    }
  }
  else
  {
    const PartitionEntry& partition_entry = partition_entries[parameters.data_entry->index];

    auto aes_context = Common::AES::CreateContextDecrypt(partition_entry.partition_key.data());

    const u64 groups = Common::AlignUp(parameters.data.size(), VolumeWii::GROUP_TOTAL_SIZE) /
                       VolumeWii::GROUP_TOTAL_SIZE;

    ASSERT(parameters.data.size() % VolumeWii::BLOCK_TOTAL_SIZE == 0);
    const u64 blocks = parameters.data.size() / VolumeWii::BLOCK_TOTAL_SIZE;

    const u64 blocks_per_chunk = chunks_per_wii_group == 1 ?
                                     exception_lists_per_chunk * VolumeWii::BLOCKS_PER_GROUP :
                                     VolumeWii::BLOCKS_PER_GROUP / chunks_per_wii_group;

    const u64 chunks = Common::AlignUp(blocks, blocks_per_chunk) / blocks_per_chunk;

    const u64 in_data_per_chunk = blocks_per_chunk * VolumeWii::BLOCK_TOTAL_SIZE;
    const u64 out_data_per_chunk = blocks_per_chunk * VolumeWii::BLOCK_DATA_SIZE;

    const size_t first_chunk = output_entries.size();

    const auto create_reuse_id = [&partition_entry, blocks,
                                  blocks_per_chunk](u8 value, bool encrypted, u64 block) {
      const u64 size = std::min(blocks - block, blocks_per_chunk) * VolumeWii::BLOCK_DATA_SIZE;
      return ReuseID{partition_entry.partition_key, size, encrypted, value};
    };

    const u8* parameters_data_end = parameters.data.data() + parameters.data.size();
    for (u64 i = 0; i < chunks; ++i)
    {
      const u64 block_index = i * blocks_per_chunk;

      OutputParametersEntry& entry = output_entries.emplace_back();
      std::optional<ReuseID>& reuse_id = entry.reuse_id;

      // Set this chunk as reusable if the encrypted data is AllSame
      const u8* data = parameters.data.data() + block_index * VolumeWii::BLOCK_TOTAL_SIZE;
      if (AllSame(data, std::min(parameters_data_end, data + in_data_per_chunk)))
        reuse_id = create_reuse_id(parameters.data.front(), true, i * blocks_per_chunk);

      TryReuse(reusable_groups, reusable_groups_mutex, &entry);
      if (!entry.reused_group && reuse_id)
      {
        const auto it = std::find_if(output_entries.begin(), output_entries.begin() + i,
                                     [reuse_id](const auto& e) { return e.reuse_id == reuse_id; });
        if (it != output_entries.begin() + i)
          entry.reused_group = it->reused_group;
      }
    }

    if (!std::all_of(output_entries.begin(), output_entries.end(),
                     [](const OutputParametersEntry& entry) { return entry.reused_group; }))
    {
      const u64 number_of_exception_lists =
          chunks_per_wii_group == 1 ? exception_lists_per_chunk : chunks;
      std::vector<std::vector<HashExceptionEntry>> exception_lists(number_of_exception_lists);

      for (u64 i = 0; i < groups; ++i)
      {
        const u64 offset_of_group = i * VolumeWii::GROUP_TOTAL_SIZE;
        const u64 write_offset_of_group = i * VolumeWii::GROUP_DATA_SIZE;

        const u64 blocks_in_this_group =
            std::min<u64>(VolumeWii::BLOCKS_PER_GROUP, blocks - i * VolumeWii::BLOCKS_PER_GROUP);

        for (u32 j = 0; j < VolumeWii::BLOCKS_PER_GROUP; ++j)
        {
          if (j < blocks_in_this_group)
          {
            const u64 offset_of_block = offset_of_group + j * VolumeWii::BLOCK_TOTAL_SIZE;
            VolumeWii::DecryptBlockData(parameters.data.data() + offset_of_block,
                                        state->decryption_buffer[j].data(), aes_context.get());
          }
          else
          {
            state->decryption_buffer[j].fill(0);
          }
        }

        VolumeWii::HashGroup(state->decryption_buffer.data(), state->hash_buffer.data());

        for (u64 j = 0; j < blocks_in_this_group; ++j)
        {
          const u64 chunk_index = j / blocks_per_chunk;
          const u64 block_index_in_chunk = j % blocks_per_chunk;

          if (output_entries[chunk_index].reused_group)
            continue;

          const u64 exception_list_index = chunks_per_wii_group == 1 ? i : chunk_index;

          const u64 offset_of_block = offset_of_group + j * VolumeWii::BLOCK_TOTAL_SIZE;
          const u64 hash_offset_of_block = block_index_in_chunk * VolumeWii::BLOCK_HEADER_SIZE;

          VolumeWii::HashBlock hashes;
          VolumeWii::DecryptBlockHashes(parameters.data.data() + offset_of_block, &hashes,
                                        aes_context.get());

          const auto compare_hash = [&](size_t offset_in_block) {
            ASSERT(offset_in_block + Common::SHA1::DIGEST_LEN <= VolumeWii::BLOCK_HEADER_SIZE);

            const u8* desired_hash = reinterpret_cast<u8*>(&hashes) + offset_in_block;
            const u8* computed_hash =
                reinterpret_cast<u8*>(&state->hash_buffer[j]) + offset_in_block;

            // We want to store a hash exception either if there is a hash mismatch, or if this
            // chunk might get reused in a context where it is paired up (within a 2 MiB Wii group)
            // with chunks that are different from the chunks it currently is paired up with, since
            // that affects the recalculated hashes. Chunks which have been marked as reusable at
            // this point normally have zero matching hashes anyway, so this shouldn't waste space.
            if ((chunks_per_wii_group != 1 && output_entries[chunk_index].reuse_id) ||
                !std::equal(desired_hash, desired_hash + Common::SHA1::DIGEST_LEN, computed_hash))
            {
              const u64 hash_offset = hash_offset_of_block + offset_in_block;
              ASSERT(hash_offset <= std::numeric_limits<u16>::max());

              HashExceptionEntry& exception = exception_lists[exception_list_index].emplace_back();
              exception.offset = static_cast<u16>(Common::swap16(hash_offset));
              std::memcpy(exception.hash.data(), desired_hash, Common::SHA1::DIGEST_LEN);
            }
          };

          const auto compare_hashes = [&compare_hash](size_t offset, size_t size) {
            for (size_t l = 0; l < size; l += Common::SHA1::DIGEST_LEN)
              // The std::min is to ensure that we don't go beyond the end of HashBlock with
              // padding_2, which is 32 bytes long (not divisible by SHA1::DIGEST_LEN, which is 20).
              compare_hash(offset + std::min(l, size - Common::SHA1::DIGEST_LEN));
          };

          using HashBlock = VolumeWii::HashBlock;
          compare_hashes(offsetof(HashBlock, h0), sizeof(HashBlock::h0));
          compare_hashes(offsetof(HashBlock, padding_0), sizeof(HashBlock::padding_0));
          compare_hashes(offsetof(HashBlock, h1), sizeof(HashBlock::h1));
          compare_hashes(offsetof(HashBlock, padding_1), sizeof(HashBlock::padding_1));
          compare_hashes(offsetof(HashBlock, h2), sizeof(HashBlock::h2));
          compare_hashes(offsetof(HashBlock, padding_2), sizeof(HashBlock::padding_2));
        }

        static_assert(std::is_trivially_copyable_v<
                      typename decltype(CompressThreadState::decryption_buffer)::value_type>);
        if constexpr (RVZ)
        {
          // We must not store junk efficiently for chunks that may get reused at a position
          // which has a different value of data_offset % VolumeWii::BLOCK_TOTAL_SIZE
          const bool allow_junk_reuse = chunks_per_wii_group == 1;

          const u64 bytes_per_chunk = std::min(out_data_per_chunk, VolumeWii::GROUP_DATA_SIZE);
          const u64 total_size = blocks_in_this_group * VolumeWii::BLOCK_DATA_SIZE;
          const u64 data_offset = parameters.data_offset + write_offset_of_group;

          RVZPack(state->decryption_buffer[0].data(), output_entries.data() + first_chunk,
                  bytes_per_chunk, chunks, total_size, data_offset, groups > 1, allow_junk_reuse,
                  compression, file_system);
        }
        else
        {
          const u8* in_ptr = state->decryption_buffer[0].data();
          for (u64 j = 0; j < chunks; ++j)
          {
            OutputParametersEntry& entry = output_entries[first_chunk + j];

            if (!entry.reused_group)
            {
              const u64 bytes_left = (blocks - j * blocks_per_chunk) * VolumeWii::BLOCK_DATA_SIZE;
              const u64 bytes_to_write_total = std::min(out_data_per_chunk, bytes_left);

              if (i == 0)
                entry.main_data.resize(bytes_to_write_total);

              const u64 bytes_to_write = std::min(bytes_to_write_total, VolumeWii::GROUP_DATA_SIZE);

              std::memcpy(entry.main_data.data() + write_offset_of_group, in_ptr, bytes_to_write);

              // Set this chunk as reusable if the decrypted data is AllSame.
              // There is also a requirement that it lacks exceptions, but this is checked later
              if (i == 0 && !entry.reuse_id)
              {
                if (AllSame(in_ptr, in_ptr + bytes_to_write))
                  entry.reuse_id = create_reuse_id(*in_ptr, false, j * blocks_per_chunk);
              }
              else
              {
                if (entry.reuse_id && !entry.reuse_id->encrypted &&
                    (!AllSame(in_ptr, in_ptr + bytes_to_write) || entry.reuse_id->value != *in_ptr))
                {
                  entry.reuse_id.reset();
                }
              }
            }

            in_ptr += out_data_per_chunk;
          }
        }
      }

      for (size_t i = 0; i < exception_lists.size(); ++i)
      {
        OutputParametersEntry& entry = output_entries[chunks_per_wii_group == 1 ? 0 : i];
        if (entry.reused_group)
          continue;

        const std::vector<HashExceptionEntry>& in = exception_lists[i];
        std::vector<u8>& out = entry.exception_lists;

        const u16 exceptions = Common::swap16(static_cast<u16>(in.size()));
        PushBack(&out, exceptions);
        for (const HashExceptionEntry& exception : in)
          PushBack(&out, exception);
      }

      for (u64 i = 0; i < output_entries.size(); ++i)
      {
        OutputParametersEntry& entry = output_entries[i];

        // If this chunk was set as reusable because the decrypted data is AllSame,
        // but it has exceptions, unmark it as reusable
        if (entry.reuse_id && !entry.reuse_id->encrypted && !AllZero(entry.exception_lists))
          entry.reuse_id.reset();
      }
    }
  }

  for (OutputParametersEntry& entry : output_entries)
  {
    TryReuse(reusable_groups, reusable_groups_mutex, &entry);
    if (entry.reused_group)
      continue;

    // Special case - a compressed size of zero is treated by WIA as meaning the data is all zeroes
    if (entry.reuse_id && !entry.reuse_id->encrypted && entry.reuse_id->value == 0)
    {
      entry.exception_lists.clear();
      entry.main_data.clear();
      if constexpr (RVZ)
      {
        entry.rvz_packed_size = 0;
        entry.compressed = false;
      }
      continue;
    }

    const auto pad_exception_lists = [&entry]() {
      while (entry.exception_lists.size() % 4 != 0)
        entry.exception_lists.push_back(0);
    };

    if (state->compressor)
    {
      if (!state->compressor->Start(entry.exception_lists.size() + entry.main_data.size()))
        return ConversionResultCode::InternalError;
    }

    if (!entry.exception_lists.empty())
    {
      if (compressed_exception_lists && state->compressor)
      {
        if (!state->compressor->Compress(entry.exception_lists.data(),
                                         entry.exception_lists.size()))
        {
          return ConversionResultCode::InternalError;
        }
      }
      else
      {
        if (!compressed_exception_lists)
          pad_exception_lists();

        if (state->compressor)
        {
          if (!state->compressor->AddPrecedingDataOnlyForPurgeHashing(entry.exception_lists.data(),
                                                                      entry.exception_lists.size()))
          {
            return ConversionResultCode::InternalError;
          }
        }
      }
    }

    if (state->compressor)
    {
      if (!state->compressor->Compress(entry.main_data.data(), entry.main_data.size()))
        return ConversionResultCode::InternalError;
      if (!state->compressor->End())
        return ConversionResultCode::InternalError;
    }

    bool compressed = !!state->compressor;
    if constexpr (RVZ)
    {
      size_t uncompressed_size = entry.main_data.size();
      if (compressed_exception_lists)
        uncompressed_size += Common::AlignUp(entry.exception_lists.size(), 4);

      compressed = state->compressor && state->compressor->GetSize() < uncompressed_size;
      entry.compressed = compressed;

      if (!compressed)
        pad_exception_lists();
    }

    if (compressed)
    {
      const u8* data = state->compressor->GetData();
      const size_t size = state->compressor->GetSize();

      entry.main_data.resize(size);
      std::copy(data, data + size, entry.main_data.data());

      if (compressed_exception_lists)
        entry.exception_lists.clear();
    }
  }

  return OutputParameters{std::move(output_entries), parameters.bytes_read, parameters.group_index};
}

template <bool RVZ>
ConversionResultCode WIARVZFileReader<RVZ>::Output(std::vector<OutputParametersEntry>* entries,
                                                   File::IOFile* outfile,
                                                   std::map<ReuseID, GroupEntry>* reusable_groups,
                                                   std::mutex* reusable_groups_mutex,
                                                   GroupEntry* group_entry, u64* bytes_written)
{
  for (OutputParametersEntry& entry : *entries)
  {
    TryReuse(reusable_groups, reusable_groups_mutex, &entry);
    if (entry.reused_group)
    {
      *group_entry = *entry.reused_group;
      ++group_entry;
      continue;
    }

    if (*bytes_written >> 2 > std::numeric_limits<u32>::max())
      return ConversionResultCode::InternalError;

    ASSERT((*bytes_written & 3) == 0);
    group_entry->data_offset = Common::swap32(static_cast<u32>(*bytes_written >> 2));

    u32 data_size = static_cast<u32>(entry.exception_lists.size() + entry.main_data.size());
    if constexpr (RVZ)
    {
      data_size = (data_size & 0x7FFFFFFF) | (static_cast<u32>(entry.compressed) << 31);
      group_entry->rvz_packed_size = Common::swap32(static_cast<u32>(entry.rvz_packed_size));
    }
    group_entry->data_size = Common::swap32(data_size);

    if (!outfile->WriteArray(entry.exception_lists.data(), entry.exception_lists.size()))
      return ConversionResultCode::WriteFailed;
    if (!outfile->WriteArray(entry.main_data.data(), entry.main_data.size()))
      return ConversionResultCode::WriteFailed;

    *bytes_written += entry.exception_lists.size() + entry.main_data.size();

    if (entry.reuse_id)
    {
      std::lock_guard guard(*reusable_groups_mutex);
      reusable_groups->emplace(*entry.reuse_id, *group_entry);
    }

    if (!PadTo4(outfile, bytes_written))
      return ConversionResultCode::WriteFailed;

    ++group_entry;
  }

  return ConversionResultCode::Success;
}

template <bool RVZ>
ConversionResultCode WIARVZFileReader<RVZ>::RunCallback(size_t groups_written, u64 bytes_read,
                                                        u64 bytes_written, u32 total_groups,
                                                        u64 iso_size, CompressCB callback)
{
  int ratio = 0;
  if (bytes_read != 0)
    ratio = static_cast<int>(100 * bytes_written / bytes_read);

  const std::string text = Common::FmtFormatT("{0} of {1} blocks. Compression ratio {2}%",
                                              groups_written, total_groups, ratio);

  const float completion = static_cast<float>(bytes_read) / iso_size;

  return callback(text, completion) ? ConversionResultCode::Success :
                                      ConversionResultCode::Canceled;
}

template <bool RVZ>
bool WIARVZFileReader<RVZ>::WriteHeader(File::IOFile* file, const u8* data, size_t size,
                                        u64 upper_bound, u64* bytes_written, u64* offset_out)
{
  // The first part of the check is to prevent this from running more than once. If *bytes_written
  // is past the upper bound, we are already at the end of the file, so we don't need to do anything
  if (*bytes_written <= upper_bound && *bytes_written + size > upper_bound)
  {
    WARN_LOG_FMT(DISCIO,
                 "Headers did not fit in the allocated space. Writing to end of file instead");
    if (!file->Seek(0, File::SeekOrigin::End))
      return false;
    *bytes_written = file->Tell();
  }

  *offset_out = *bytes_written;
  if (!file->WriteArray(data, size))
    return false;
  *bytes_written += size;
  return PadTo4(file, bytes_written);
}

template <bool RVZ>
ConversionResultCode
WIARVZFileReader<RVZ>::Convert(BlobReader* infile, const VolumeDisc* infile_volume,
                               File::IOFile* outfile, WIARVZCompressionType compression_type,
                               int compression_level, int chunk_size, CompressCB callback)
{
  ASSERT(infile->GetDataSizeType() == DataSizeType::Accurate);
  ASSERT(chunk_size > 0);

  const u64 iso_size = infile->GetDataSize();
  const u64 chunks_per_wii_group = std::max<u64>(1, VolumeWii::GROUP_TOTAL_SIZE / chunk_size);
  const u64 exception_lists_per_chunk = std::max<u64>(1, chunk_size / VolumeWii::GROUP_TOTAL_SIZE);
  const bool compressed_exception_lists = compression_type > WIARVZCompressionType::Purge;

  u64 bytes_read = 0;
  u64 bytes_written = 0;
  size_t groups_processed = 0;

  WIAHeader1 header_1{};
  WIAHeader2 header_2{};

  std::vector<PartitionEntry> partition_entries;
  std::vector<RawDataEntry> raw_data_entries;
  std::vector<GroupEntry> group_entries;

  u32 total_groups;
  std::vector<DataEntry> data_entries;

  const FileSystem* non_partition_file_system =
      infile_volume ? infile_volume->GetFileSystem(PARTITION_NONE) : nullptr;
  std::vector<const FileSystem*> partition_file_systems;

  const ConversionResultCode set_up_data_entries_result = SetUpDataEntriesForWriting(
      infile_volume, chunk_size, iso_size, &total_groups, &partition_entries, &raw_data_entries,
      &data_entries, &partition_file_systems);
  if (set_up_data_entries_result != ConversionResultCode::Success)
    return set_up_data_entries_result;

  group_entries.resize(total_groups);

  const size_t partition_entries_size = partition_entries.size() * sizeof(PartitionEntry);
  const size_t raw_data_entries_size = raw_data_entries.size() * sizeof(RawDataEntry);
  const size_t group_entries_size = group_entries.size() * sizeof(GroupEntry);

  // An estimate for how much space will be taken up by headers.
  // We will reserve this much space at the beginning of the file, and if the headers don't
  // fit on that space, we will need to write them at the end of the file instead.
  const u64 headers_size_upper_bound = [&] {
    // 0x100 is added to account for compression overhead (in particular for Purge).
    u64 upper_bound = sizeof(WIAHeader1) + sizeof(WIAHeader2) + partition_entries_size +
                      raw_data_entries_size + 0x100;

    // RVZ's added data in GroupEntry usually compresses well, so we'll assume the compression ratio
    // for RVZ GroupEntries is 9 / 16 or better. This constant is somehwat arbitrarily chosen, but
    // no games were found that get a worse compression ratio than that. There are some games that
    // get a worse ratio than 1 / 2, such as Metroid: Other M (PAL) with the default settings.
    if (RVZ && compression_type > WIARVZCompressionType::Purge)
      upper_bound += static_cast<u64>(group_entries_size) * 9 / 16;
    else
      upper_bound += group_entries_size;

    // This alignment is also somewhat arbitrary.
    return Common::AlignUp(upper_bound, VolumeWii::BLOCK_TOTAL_SIZE);
  }();

  std::vector<u8> buffer;

  buffer.resize(headers_size_upper_bound);
  outfile->WriteBytes(buffer.data(), buffer.size());
  bytes_written = headers_size_upper_bound;

  if (!infile->Read(0, header_2.disc_header.size(), header_2.disc_header.data()))
    return ConversionResultCode::ReadFailed;
  // We intentially do not increment bytes_read here, since these bytes will be read again

  std::map<ReuseID, GroupEntry> reusable_groups;
  std::mutex reusable_groups_mutex;

  const auto set_up_compress_thread_state = [&](CompressThreadState* state) {
    SetUpCompressor(&state->compressor, compression_type, compression_level, nullptr);
    return ConversionResultCode::Success;
  };

  const auto process_and_compress = [&](CompressThreadState* state, CompressParameters parameters) {
    const DataEntry& data_entry = *parameters.data_entry;
    const FileSystem* file_system = data_entry.is_partition ?
                                        partition_file_systems[data_entry.index] :
                                        non_partition_file_system;

    const bool compression = compression_type != WIARVZCompressionType::None;

    return ProcessAndCompress(state, std::move(parameters), partition_entries, data_entries,
                              file_system, &reusable_groups, &reusable_groups_mutex,
                              chunks_per_wii_group, exception_lists_per_chunk,
                              compressed_exception_lists, compression);
  };

  const auto output = [&](OutputParameters parameters) {
    const ConversionResultCode result =
        Output(&parameters.entries, outfile, &reusable_groups, &reusable_groups_mutex,
               &group_entries[parameters.group_index], &bytes_written);

    if (result != ConversionResultCode::Success)
      return result;

    return RunCallback(parameters.group_index + parameters.entries.size(), parameters.bytes_read,
                       bytes_written, total_groups, iso_size, callback);
  };

  MultithreadedCompressor<CompressThreadState, CompressParameters, OutputParameters> mt_compressor(
      set_up_compress_thread_state, process_and_compress, output);

  for (const DataEntry& data_entry : data_entries)
  {
    u32 first_group;
    u32 last_group;

    u64 data_offset;
    u64 data_size;

    u64 data_offset_in_partition;

    if (data_entry.is_partition)
    {
      const PartitionEntry& partition_entry = partition_entries[data_entry.index];
      const PartitionDataEntry& partition_data_entry =
          partition_entry.data_entries[data_entry.partition_data_index];

      first_group = Common::swap32(partition_data_entry.group_index);
      last_group = first_group + Common::swap32(partition_data_entry.number_of_groups);

      const u32 first_sector = Common::swap32(partition_data_entry.first_sector);
      data_offset = first_sector * VolumeWii::BLOCK_TOTAL_SIZE;
      data_size =
          Common::swap32(partition_data_entry.number_of_sectors) * VolumeWii::BLOCK_TOTAL_SIZE;

      const u32 block_in_partition =
          first_sector - Common::swap32(partition_entry.data_entries[0].first_sector);
      data_offset_in_partition = block_in_partition * VolumeWii::BLOCK_DATA_SIZE;
    }
    else
    {
      const RawDataEntry& raw_data_entry = raw_data_entries[data_entry.index];

      first_group = Common::swap32(raw_data_entry.group_index);
      last_group = first_group + Common::swap32(raw_data_entry.number_of_groups);

      data_offset = Common::swap64(raw_data_entry.data_offset);
      data_size = Common::swap64(raw_data_entry.data_size);

      const u64 skipped_data = data_offset % VolumeWii::BLOCK_TOTAL_SIZE;
      data_offset -= skipped_data;
      data_size += skipped_data;

      data_offset_in_partition = data_offset;
    }

    ASSERT(groups_processed == first_group);
    ASSERT(bytes_read == data_offset);

    while (groups_processed < last_group)
    {
      const ConversionResultCode status = mt_compressor.GetStatus();
      if (status != ConversionResultCode::Success)
        return status;

      u64 bytes_to_read = chunk_size;
      if (data_entry.is_partition)
        bytes_to_read = std::max<u64>(bytes_to_read, VolumeWii::GROUP_TOTAL_SIZE);
      bytes_to_read = std::min<u64>(bytes_to_read, data_offset + data_size - bytes_read);

      buffer.resize(bytes_to_read);
      if (!infile->Read(bytes_read, bytes_to_read, buffer.data()))
        return ConversionResultCode::ReadFailed;
      bytes_read += bytes_to_read;

      mt_compressor.CompressAndWrite(CompressParameters{
          buffer, &data_entry, data_offset_in_partition, bytes_read, groups_processed});

      data_offset += bytes_to_read;
      data_size -= bytes_to_read;

      if (data_entry.is_partition)
      {
        data_offset_in_partition +=
            bytes_to_read / VolumeWii::BLOCK_TOTAL_SIZE * VolumeWii::BLOCK_DATA_SIZE;
      }
      else
      {
        data_offset_in_partition += bytes_to_read;
      }

      groups_processed += Common::AlignUp(bytes_to_read, chunk_size) / chunk_size;
    }

    ASSERT(data_size == 0);
  }

  ASSERT(groups_processed == total_groups);
  ASSERT(bytes_read == iso_size);

  mt_compressor.Shutdown();

  const ConversionResultCode status = mt_compressor.GetStatus();
  if (status != ConversionResultCode::Success)
    return status;

  std::unique_ptr<Compressor> compressor;
  SetUpCompressor(&compressor, compression_type, compression_level, &header_2);

  const std::optional<std::vector<u8>> compressed_raw_data_entries = Compress(
      compressor.get(), reinterpret_cast<u8*>(raw_data_entries.data()), raw_data_entries_size);
  if (!compressed_raw_data_entries)
    return ConversionResultCode::InternalError;

  const std::optional<std::vector<u8>> compressed_group_entries =
      Compress(compressor.get(), reinterpret_cast<u8*>(group_entries.data()), group_entries_size);
  if (!compressed_group_entries)
    return ConversionResultCode::InternalError;

  bytes_written = sizeof(WIAHeader1) + sizeof(WIAHeader2);
  if (!outfile->Seek(sizeof(WIAHeader1) + sizeof(WIAHeader2), File::SeekOrigin::Begin))
    return ConversionResultCode::WriteFailed;

  u64 partition_entries_offset;
  if (!WriteHeader(outfile, reinterpret_cast<u8*>(partition_entries.data()), partition_entries_size,
                   headers_size_upper_bound, &bytes_written, &partition_entries_offset))
  {
    return ConversionResultCode::WriteFailed;
  }

  u64 raw_data_entries_offset;
  if (!WriteHeader(outfile, compressed_raw_data_entries->data(),
                   compressed_raw_data_entries->size(), headers_size_upper_bound, &bytes_written,
                   &raw_data_entries_offset))
  {
    return ConversionResultCode::WriteFailed;
  }

  u64 group_entries_offset;
  if (!WriteHeader(outfile, compressed_group_entries->data(), compressed_group_entries->size(),
                   headers_size_upper_bound, &bytes_written, &group_entries_offset))
  {
    return ConversionResultCode::WriteFailed;
  }

  u32 disc_type = 0;
  if (infile_volume)
  {
    if (infile_volume->GetVolumeType() == Platform::GameCubeDisc)
      disc_type = 1;
    else if (infile_volume->GetVolumeType() == Platform::WiiDisc)
      disc_type = 2;
  }

  header_2.disc_type = Common::swap32(disc_type);
  header_2.compression_type = Common::swap32(static_cast<u32>(compression_type));
  header_2.compression_level =
      static_cast<s32>(Common::swap32(static_cast<u32>(compression_level)));
  header_2.chunk_size = Common::swap32(static_cast<u32>(chunk_size));

  header_2.number_of_partition_entries = Common::swap32(static_cast<u32>(partition_entries.size()));
  header_2.partition_entry_size = Common::swap32(sizeof(PartitionEntry));
  header_2.partition_entries_offset = Common::swap64(partition_entries_offset);

  header_2.partition_entries_hash = Common::SHA1::CalculateDigest(partition_entries);

  header_2.number_of_raw_data_entries = Common::swap32(static_cast<u32>(raw_data_entries.size()));
  header_2.raw_data_entries_offset = Common::swap64(raw_data_entries_offset);
  header_2.raw_data_entries_size =
      Common::swap32(static_cast<u32>(compressed_raw_data_entries->size()));

  header_2.number_of_group_entries = Common::swap32(static_cast<u32>(group_entries.size()));
  header_2.group_entries_offset = Common::swap64(group_entries_offset);
  header_2.group_entries_size = Common::swap32(static_cast<u32>(compressed_group_entries->size()));

  header_1.magic = RVZ ? RVZ_MAGIC : WIA_MAGIC;
  header_1.version = Common::swap32(RVZ ? RVZ_VERSION : WIA_VERSION);
  header_1.version_compatible =
      Common::swap32(RVZ ? RVZ_VERSION_WRITE_COMPATIBLE : WIA_VERSION_WRITE_COMPATIBLE);
  header_1.header_2_size = Common::swap32(sizeof(WIAHeader2));
  header_1.header_2_hash =
      Common::SHA1::CalculateDigest(reinterpret_cast<const u8*>(&header_2), sizeof(header_2));
  header_1.iso_file_size = Common::swap64(infile->GetDataSize());
  header_1.wia_file_size = Common::swap64(outfile->GetSize());
  header_1.header_1_hash = Common::SHA1::CalculateDigest(reinterpret_cast<const u8*>(&header_1),
                                                         offsetof(WIAHeader1, header_1_hash));

  if (!outfile->Seek(0, File::SeekOrigin::Begin))
    return ConversionResultCode::WriteFailed;

  if (!outfile->WriteArray(&header_1, 1))
    return ConversionResultCode::WriteFailed;
  if (!outfile->WriteArray(&header_2, 1))
    return ConversionResultCode::WriteFailed;

  return ConversionResultCode::Success;
}

bool ConvertToWIAOrRVZ(BlobReader* infile, const std::string& infile_path,
                       const std::string& outfile_path, bool rvz,
                       WIARVZCompressionType compression_type, int compression_level,
                       int chunk_size, CompressCB callback)
{
  File::IOFile outfile(outfile_path, "wb");
  if (!outfile)
  {
    PanicAlertFmtT(
        "Failed to open the output file \"{0}\".\n"
        "Check that you have permissions to write the target folder and that the media can "
        "be written.",
        outfile_path);
    return false;
  }

  std::unique_ptr<VolumeDisc> infile_volume = CreateDisc(infile_path);

  const auto convert = rvz ? RVZFileReader::Convert : WIAFileReader::Convert;
  const ConversionResultCode result =
      convert(infile, infile_volume.get(), &outfile, compression_type, compression_level,
              chunk_size, callback);

  if (result == ConversionResultCode::ReadFailed)
    PanicAlertFmtT("Failed to read from the input file \"{0}\".", infile_path);

  if (result == ConversionResultCode::WriteFailed)
  {
    PanicAlertFmtT("Failed to write the output file \"{0}\".\n"
                   "Check that you have enough space available on the target drive.",
                   outfile_path);
  }

  if (result != ConversionResultCode::Success)
  {
    // Remove the incomplete output file
    outfile.Close();
    File::Delete(outfile_path);
  }

  return result == ConversionResultCode::Success;
}

template class WIARVZFileReader<false>;
template class WIARVZFileReader<true>;

}  // namespace DiscIO<|MERGE_RESOLUTION|>--- conflicted
+++ resolved
@@ -466,17 +466,10 @@
         (Common::swap32(data.first_sector) - partition_first_sector) * VolumeWii::BLOCK_DATA_SIZE;
     const u64 data_size = Common::swap32(data.number_of_sectors) * VolumeWii::BLOCK_DATA_SIZE;
 
-<<<<<<< HEAD
-    if (!ReadFromGroups(&offset, &size, &out_ptr, chunk_size, VolumeWii::BLOCK_DATA_SIZE,
-                        data_offset, data_size, Common::swap32(data.group_index),
-                        Common::swap32(data.number_of_groups),
-                        static_cast<u32>(std::max<u64>(1, chunk_size / VolumeWii::GROUP_DATA_SIZE))))
-=======
     if (!ReadFromGroups(
             &offset, &size, &out_ptr, chunk_size, VolumeWii::BLOCK_DATA_SIZE, data_offset,
             data_size, Common::swap32(data.group_index), Common::swap32(data.number_of_groups),
             std::max<u32>(1, static_cast<u32>(chunk_size / VolumeWii::GROUP_DATA_SIZE))))
->>>>>>> 19e85696
     {
       return false;
     }
