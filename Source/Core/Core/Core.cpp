--- conflicted
+++ resolved
@@ -90,17 +90,14 @@
 #include "VideoCommon/PerformanceMetrics.h"
 #include "VideoCommon/Present.h"
 #include "VideoCommon/VideoBackendBase.h"
-<<<<<<< HEAD
 #include "VideoCommon/VideoConfig.h"
 #include "DolphinQt/NarrysMod/VanguardClient.h"
 #include "DolphinQt/NarrysMod/ThreadLocalHelper.h"
-=======
 #include "VideoCommon/VideoEvents.h"
 
 #ifdef ANDROID
 #include "jni/AndroidCommon/IDCache.h"
 #endif
->>>>>>> 19e85696
 
 namespace Core
 {
@@ -133,13 +130,9 @@
 static std::queue<HostJob> s_host_jobs_queue;
 static Common::Event s_cpu_thread_job_finished;
 
-<<<<<<< HEAD
 //Narrysmod - Swap Thread_Local to ThreadLocal helper
 static ThreadLocal<bool> tls_is_cpu_thread(false);
-=======
-static thread_local bool tls_is_cpu_thread = false;
-static thread_local bool tls_is_gpu_thread = false;
->>>>>>> 19e85696
+static ThreadLocal<bool> tls_is_gpu_thread(false);
 
 static void EmuThread(std::unique_ptr<BootParameters> boot, WindowSystemInfo wsi);
 
@@ -256,18 +249,10 @@
   // Drain any left over jobs
   HostDispatchJobs();
 
-<<<<<<< HEAD
-  Core::UpdateWantDeterminism(/*initial*/ true);
-
-  INFO_LOG(BOOT, "Starting core = %s mode", SConfig::GetInstance().bWii ? "Wii" : "GameCube");
-  INFO_LOG(BOOT, "CPU Thread separate = %s", SConfig::GetInstance().bCPUThread ? "Yes" : "No");
-  
-=======
   INFO_LOG_FMT(BOOT, "Starting core = {} mode", SConfig::GetInstance().bWii ? "Wii" : "GameCube");
   INFO_LOG_FMT(BOOT, "CPU Thread separate = {}",
                Core::System::GetInstance().IsDualCoreMode() ? "Yes" : "No");
 
->>>>>>> 19e85696
   Host_UpdateMainFrame();  // Disable any menus or buttons at boot
 
   // Manually reactivate the video backend in case a GameINI overrides the video backend setting.
@@ -500,7 +485,6 @@
 
   Common::SetCurrentThreadName("Emuthread - Starting");
 
-<<<<<<< HEAD
   
 
   // NARRYSMOD_HIJACK - Snag the boot path
@@ -509,9 +493,8 @@
     romPath = std::get<BootParameters::Disc>(boot->parameters).path;
 
   VanguardClientUnmanaged::LOAD_GAME_START(romPath);
-=======
+
   DeclareAsGPUThread();
->>>>>>> 19e85696
 
   // For a time this acts as the CPU thread...
   DeclareAsCPUThread();
