// Copyright 2008 Dolphin Emulator Project
// Licensed under GPLv2+
// Refer to the license.txt file included.

#include "Core/Core.h"

#include <algorithm>
#include <atomic>
#include <cstring>
#include <mutex>
#include <queue>
#include <utility>
#include <variant>

#include <fmt/chrono.h>
#include <fmt/format.h>

#ifdef _WIN32
#include <windows.h>
#endif

#include "AudioCommon/AudioCommon.h"

#include "Common/CPUDetect.h"
#include "Common/CommonPaths.h"
#include "Common/CommonTypes.h"
#include "Common/Event.h"
#include "Common/FileUtil.h"
#include "Common/Flag.h"
#include "Common/Logging/Log.h"
#include "Common/MemoryUtil.h"
#include "Common/MsgHandler.h"
#include "Common/ScopeGuard.h"
#include "Common/StringUtil.h"
#include "Common/Thread.h"
#include "Common/Timer.h"
#include "Common/Version.h"

#include "Core/Boot/Boot.h"
#include "Core/BootManager.h"
#include "Core/ConfigManager.h"
#include "Core/CoreTiming.h"
#include "Core/DSPEmulator.h"
#include "Core/DolphinAnalytics.h"
#include "Core/FifoPlayer/FifoPlayer.h"
#include "Core/FreeLookManager.h"
#include "Core/HLE/HLE.h"
#include "Core/HW/CPU.h"
#include "Core/HW/DSP.h"
#include "Core/HW/EXI/EXI.h"
#include "Core/HW/GCKeyboard.h"
#include "Core/HW/GCPad.h"
#include "Core/HW/HW.h"
#include "Core/HW/SystemTimers.h"
#include "Core/HW/VideoInterface.h"
#include "Core/HW/Wiimote.h"
#include "Core/Host.h"
#include "Core/IOS/IOS.h"
#include "Core/MemTools.h"
#include "Core/Movie.h"
#include "Core/NetPlayClient.h"
#include "Core/NetPlayProto.h"
#include "Core/PatchEngine.h"
#include "Core/PowerPC/JitInterface.h"
#include "Core/PowerPC/PowerPC.h"
#include "Core/State.h"
#include "Core/WiiRoot.h"

#ifdef USE_GDBSTUB
#include "Core/PowerPC/GDBStub.h"
#endif

#ifdef USE_MEMORYWATCHER
#include "Core/MemoryWatcher.h"
#endif

#include "InputCommon/ControlReference/ControlReference.h"
#include "InputCommon/ControllerInterface/ControllerInterface.h"
#include "InputCommon/GCAdapter.h"

#include "VideoCommon/AsyncRequests.h"
#include "VideoCommon/Fifo.h"
#include "VideoCommon/HiresTextures.h"
#include "VideoCommon/OnScreenDisplay.h"
#include "VideoCommon/RenderBase.h"
#include "VideoCommon/VideoBackendBase.h"
<<<<<<< HEAD
#include "VideoCommon/VideoConfig.h"
#include "DolphinQt/NarrysMod/VanguardClient.h"
#include "DolphinQt/NarrysMod/ThreadLocalHelper.h"
=======

#ifdef ANDROID
#include "jni/AndroidCommon/IDCache.h"
#endif
>>>>>>> 20301592

namespace Core
{
static bool s_wants_determinism;

// Declarations and definitions
static Common::Timer s_timer;
static std::atomic<u32> s_drawn_frame;
static std::atomic<u32> s_drawn_video;

static bool s_is_stopping = false;
static bool s_hardware_initialized = false;
static bool s_is_started = false;
static Common::Flag s_is_booting;
static std::thread s_emu_thread;
static StateChangedCallbackFunc s_on_state_changed_callback;

static std::thread s_cpu_thread;
static bool s_request_refresh_info = false;
static bool s_is_throttler_temp_disabled = false;
static bool s_frame_step = false;
static std::atomic<bool> s_stop_frame_step;

#ifdef USE_MEMORYWATCHER
static std::unique_ptr<MemoryWatcher> s_memory_watcher;
#endif

struct HostJob
{
  std::function<void()> job;
  bool run_after_stop;
};
static std::mutex s_host_jobs_lock;
static std::queue<HostJob> s_host_jobs_queue;
static Common::Event s_cpu_thread_job_finished;

//Narrysmod - Swap Thread_Local to ThreadLocal helper
static ThreadLocal<bool> tls_is_cpu_thread(false);

static void EmuThread(std::unique_ptr<BootParameters> boot, WindowSystemInfo wsi);

bool GetIsThrottlerTempDisabled()
{
  return s_is_throttler_temp_disabled;
}

void SetIsThrottlerTempDisabled(bool disable)
{
  s_is_throttler_temp_disabled = disable;
}

void FrameUpdateOnCPUThread()
{
  if (NetPlay::IsNetPlayRunning())
    NetPlay::NetPlayClient::SendTimeBase();
}

void OnFrameEnd()
{
#ifdef USE_MEMORYWATCHER
  if (s_memory_watcher)
    s_memory_watcher->Step();
#endif
}

// Display messages and return values

// Formatted stop message
std::string StopMessage(bool main_thread, std::string_view message)
{
  return fmt::format("Stop [{} {}]\t{}", main_thread ? "Main Thread" : "Video Thread",
                     Common::CurrentThreadId(), message);
}

void DisplayMessage(std::string message, int time_in_ms)
{
  if (!IsRunning())
    return;

  // Actually displaying non-ASCII could cause things to go pear-shaped
  if (!std::all_of(message.begin(), message.end(), IsPrintableCharacter))
    return;

  Host_UpdateTitle(message);
  OSD::AddMessage(std::move(message), time_in_ms);
}

bool IsRunning()
{
  return (GetState() != State::Uninitialized || s_hardware_initialized) && !s_is_stopping;
}

bool IsRunningAndStarted()
{
  return s_is_started && !s_is_stopping;
}

bool IsRunningInCurrentThread()
{
  return IsRunning() && IsCPUThread();
}

bool IsCPUThread()
{
  return tls_is_cpu_thread.GetValue();
}

bool IsGPUThread()
{
  const SConfig& _CoreParameter = SConfig::GetInstance();
  if (_CoreParameter.bCPUThread)
  {
    return (s_emu_thread.joinable() && (s_emu_thread.get_id() == std::this_thread::get_id()));
  }
  else
  {
    return IsCPUThread();
  }
}

bool WantsDeterminism()
{
  return s_wants_determinism;
}

// This is called from the GUI thread. See the booting call schedule in
// BootManager.cpp
bool Init(std::unique_ptr<BootParameters> boot, const WindowSystemInfo& wsi)
{
  if (s_emu_thread.joinable())
  {
    if (IsRunning())
    {
      PanicAlertFmtT("Emu Thread already running");
      return false;
    }

    // The Emu Thread was stopped, synchronize with it.
    s_emu_thread.join();
  }

  // Drain any left over jobs
  HostDispatchJobs();

<<<<<<< HEAD
  Core::UpdateWantDeterminism(/*initial*/ true);

  INFO_LOG(BOOT, "Starting core = %s mode", SConfig::GetInstance().bWii ? "Wii" : "GameCube");
  INFO_LOG(BOOT, "CPU Thread separate = %s", SConfig::GetInstance().bCPUThread ? "Yes" : "No");
  
=======
  INFO_LOG_FMT(BOOT, "Starting core = {} mode", SConfig::GetInstance().bWii ? "Wii" : "GameCube");
  INFO_LOG_FMT(BOOT, "CPU Thread separate = {}", SConfig::GetInstance().bCPUThread ? "Yes" : "No");

>>>>>>> 20301592
  Host_UpdateMainFrame();  // Disable any menus or buttons at boot

  // Issue any API calls which must occur on the main thread for the graphics backend.
  WindowSystemInfo prepared_wsi(wsi);
  g_video_backend->PrepareWindow(prepared_wsi);

  // Start the emu thread
  s_is_booting.Set();
  s_emu_thread = std::thread(EmuThread, std::move(boot), prepared_wsi);
  return true;
}

static void ResetRumble()
{
#if defined(__LIBUSB__)
  GCAdapter::ResetRumble();
#endif
  if (!Pad::IsInitialized())
    return;
  for (int i = 0; i < 4; ++i)
    Pad::ResetRumble(i);
}

// Called from GUI thread
void Stop()  // - Hammertime!
{
  if (GetState() == State::Stopping || GetState() == State::Uninitialized)
    return;

  const SConfig& _CoreParameter = SConfig::GetInstance();

  s_is_stopping = true;

  // Notify state changed callback
  if (s_on_state_changed_callback)
    s_on_state_changed_callback(State::Stopping);

  // Dump left over jobs
  HostDispatchJobs();

  Fifo::EmulatorState(false);

  INFO_LOG_FMT(CONSOLE, "Stop [Main Thread]\t\t---- Shutting down ----");

  // Stop the CPU
  INFO_LOG_FMT(CONSOLE, "{}", StopMessage(true, "Stop CPU"));
  CPU::Stop();

  if (_CoreParameter.bCPUThread)
  {
    // Video_EnterLoop() should now exit so that EmuThread()
    // will continue concurrently with the rest of the commands
    // in this function. We no longer rely on Postmessage.
    INFO_LOG_FMT(CONSOLE, "{}", StopMessage(true, "Wait for Video Loop to exit ..."));

    g_video_backend->Video_ExitLoop();
  }
}

void DeclareAsCPUThread()
{
  tls_is_cpu_thread.SetValue(true);
}

void UndeclareAsCPUThread()
{
  tls_is_cpu_thread.SetValue(false);
}

// For the CPU Thread only.
static void CPUSetInitialExecutionState()
{
  // The CPU starts in stepping state, and will wait until a new state is set before executing.
  // SetState must be called on the host thread, so we defer it for later.
  QueueHostJob([]() {
    SetState(SConfig::GetInstance().bBootToPause ? State::Paused : State::Running);
    Host_UpdateDisasmDialog();
    Host_UpdateMainFrame();
    Host_Message(HostMessageID::WMUserCreate);
  });
}

// Create the CPU thread, which is a CPU + Video thread in Single Core mode.
static void CpuThread(const std::optional<std::string>& savestate_path, bool delete_savestate)
{
  DeclareAsCPUThread();

  const SConfig& _CoreParameter = SConfig::GetInstance();
  if (_CoreParameter.bCPUThread)
    Common::SetCurrentThreadName("CPU thread");
  else
    Common::SetCurrentThreadName("CPU-GPU thread");

  // This needs to be delayed until after the video backend is ready.
  DolphinAnalytics::Instance().ReportGameStart();

#ifdef ANDROID
  // For some reason, calling the JNI function AttachCurrentThread from the CPU thread after a
  // certain point causes a crash if fastmem is enabled. Let's call it early to avoid that problem.
  static_cast<void>(IDCache::GetEnvForThread());
#endif

  if (_CoreParameter.bFastmem)
    EMM::InstallExceptionHandler();  // Let's run under memory watch

#ifdef USE_MEMORYWATCHER
  s_memory_watcher = std::make_unique<MemoryWatcher>();
#endif

  if (savestate_path)
  {
    ::State::LoadAs(*savestate_path);
    if (delete_savestate)
      File::Delete(*savestate_path);
  }
  VanguardClientUnmanaged::LOAD_GAME_DONE();
  s_is_started = true;
  CPUSetInitialExecutionState();

#ifdef USE_GDBSTUB
#ifndef _WIN32
  if (!_CoreParameter.gdb_socket.empty())
  {
    gdb_init_local(_CoreParameter.gdb_socket.data());
    gdb_break();
  }
  else
#endif
      if (_CoreParameter.iGDBPort > 0)
  {
    gdb_init(_CoreParameter.iGDBPort);
    // break at next instruction (the first instruction)
    gdb_break();
  }
#endif

  // Enter CPU run loop. When we leave it - we are done.
  CPU::Run();

#ifdef USE_MEMORYWATCHER
  s_memory_watcher.reset();
#endif

  VanguardClientUnmanaged::GAME_CLOSED();
  s_is_started = false;

  if (_CoreParameter.bFastmem)
    EMM::UninstallExceptionHandler();
}

static void FifoPlayerThread(const std::optional<std::string>& savestate_path,
                             bool delete_savestate)
{
  DeclareAsCPUThread();

  const SConfig& _CoreParameter = SConfig::GetInstance();
  if (_CoreParameter.bCPUThread)
    Common::SetCurrentThreadName("FIFO player thread");
  else
    Common::SetCurrentThreadName("FIFO-GPU thread");

  // Enter CPU run loop. When we leave it - we are done.
  if (auto cpu_core = FifoPlayer::GetInstance().GetCPUCore())
  {
    PowerPC::InjectExternalCPUCore(cpu_core.get());
    s_is_started = true;

    CPUSetInitialExecutionState();
    CPU::Run();

    s_is_started = false;
    PowerPC::InjectExternalCPUCore(nullptr);
    FifoPlayer::GetInstance().Close();
  }
  else
  {
    // FIFO log does not contain any frames, cannot continue.
    PanicAlertFmt("FIFO file is invalid, cannot playback.");
    FifoPlayer::GetInstance().Close();
    return;
  }
}

// Initialize and create emulation thread
// Call browser: Init():s_emu_thread().
// See the BootManager.cpp file description for a complete call schedule.
static void EmuThread(std::unique_ptr<BootParameters> boot, WindowSystemInfo wsi)
{
  const SConfig& core_parameter = SConfig::GetInstance();
  if (s_on_state_changed_callback)
    s_on_state_changed_callback(State::Starting);
  Common::ScopeGuard flag_guard{[] {
    s_is_booting.Clear();
    s_is_started = false;
    s_is_stopping = false;
    s_wants_determinism = false;

    if (s_on_state_changed_callback)
      s_on_state_changed_callback(State::Uninitialized);

    INFO_LOG_FMT(CONSOLE, "Stop\t\t---- Shutdown complete ----");
  }};

  Common::SetCurrentThreadName("Emuthread - Starting");

  

  // NARRYSMOD_HIJACK - Snag the boot path
  std::string romPath = "";
  if (std::holds_alternative<BootParameters::Disc>(boot->parameters))
    romPath = std::get<BootParameters::Disc>(boot->parameters).path;

  VanguardClientUnmanaged::LOAD_GAME_START(romPath);

  // For a time this acts as the CPU thread...
  DeclareAsCPUThread();
  s_frame_step = false;

  // The frontend will likely have initialized the controller interface, as it needs
  // it to provide the configuration dialogs. In this case, instead of re-initializing
  // entirely, we switch the window used for inputs to the render window. This way, the
  // cursor position is relative to the render window, instead of the main window.
  bool init_controllers = false;
  if (!g_controller_interface.IsInit())
  {
    g_controller_interface.Initialize(wsi);
    Pad::Initialize();
    Keyboard::Initialize();
    init_controllers = true;
  }
  else
  {
    g_controller_interface.ChangeWindow(wsi.render_window);
    Pad::LoadConfig();
    Keyboard::LoadConfig();
  }

  const std::optional<std::string> savestate_path = boot->savestate_path;
  const bool delete_savestate = boot->delete_savestate;

  // Load and Init Wiimotes - only if we are booting in Wii mode
  bool init_wiimotes = false;
  if (core_parameter.bWii && !SConfig::GetInstance().m_bt_passthrough_enabled)
  {
    if (init_controllers)
    {
      Wiimote::Initialize(savestate_path ? Wiimote::InitializeMode::DO_WAIT_FOR_WIIMOTES :
                                           Wiimote::InitializeMode::DO_NOT_WAIT_FOR_WIIMOTES);
      init_wiimotes = true;
    }
    else
    {
      Wiimote::LoadConfig();
    }

    if (NetPlay::IsNetPlayRunning())
      NetPlay::SetupWiimotes();
  }

  if (init_controllers)
  {
    FreeLook::Initialize();
  }
  else
  {
    FreeLook::LoadInputConfig();
  }

  Common::ScopeGuard controller_guard{[init_controllers, init_wiimotes] {
    if (!init_controllers)
      return;

    if (init_wiimotes)
    {
      Wiimote::ResetAllWiimotes();
      Wiimote::Shutdown();
    }

    FreeLook::Shutdown();

    ResetRumble();

    Keyboard::Shutdown();
    Pad::Shutdown();
    g_controller_interface.Shutdown();
  }};

  Movie::Init(*boot);
  Common::ScopeGuard movie_guard{&Movie::Shutdown};

  AudioCommon::InitSoundStream();
  Common::ScopeGuard audio_guard{&AudioCommon::ShutdownSoundStream};

  HW::Init();

  Common::ScopeGuard hw_guard{[] {
    // We must set up this flag before executing HW::Shutdown()
    s_hardware_initialized = false;
    INFO_LOG_FMT(CONSOLE, "{}", StopMessage(false, "Shutting down HW"));
    HW::Shutdown();
    INFO_LOG_FMT(CONSOLE, "{}", StopMessage(false, "HW shutdown"));

    // Clear on screen messages that haven't expired
    OSD::ClearMessages();

    // The config must be restored only after the whole HW has shut down,
    // not when it is still running.
    BootManager::RestoreConfig();

    PatchEngine::Shutdown();
    HLE::Clear();
    PowerPC::debug_interface.Clear();
  }};

  VideoBackendBase::PopulateBackendInfo();

  if (!g_video_backend->Initialize(wsi))
  {
    PanicAlertFmt("Failed to initialize video backend!");
    return;
  }
  Common::ScopeGuard video_guard{[] { g_video_backend->Shutdown(); }};

  // Render a single frame without anything on it to clear the screen.
  // This avoids the game list being displayed while the core is finishing initializing.
  g_renderer->BeginUIFrame();
  g_renderer->EndUIFrame();

  if (cpu_info.HTT)
    SConfig::GetInstance().bDSPThread = cpu_info.num_cores > 4;
  else
    SConfig::GetInstance().bDSPThread = cpu_info.num_cores > 2;

  if (!DSP::GetDSPEmulator()->Initialize(core_parameter.bWii, core_parameter.bDSPThread))
  {
    PanicAlertFmt("Failed to initialize DSP emulation!");
    return;
  }

  // Inputs loading may have generated custom dynamic textures
  // it's now ok to initialize any custom textures
  HiresTexture::Update();

  AudioCommon::PostInitSoundStream();

  // The hardware is initialized.
  s_hardware_initialized = true;
  s_is_booting.Clear();


  // Set execution state to known values (CPU/FIFO/Audio Paused)
  CPU::Break();

  // Load GCM/DOL/ELF whatever ... we boot with the interpreter core
  PowerPC::SetMode(PowerPC::CoreMode::Interpreter);

  // Determine the CPU thread function
  void (*cpuThreadFunc)(const std::optional<std::string>& savestate_path, bool delete_savestate);
  if (std::holds_alternative<BootParameters::DFF>(boot->parameters))
    cpuThreadFunc = FifoPlayerThread;
  else
    cpuThreadFunc = CpuThread;

  if (!CBoot::BootUp(std::move(boot)))
    return;

  // Initialise Wii filesystem contents.
  // This is done here after Boot and not in BootManager to ensure that we operate
  // with the correct title context since save copying requires title directories to exist.
  Common::ScopeGuard wiifs_guard{&Core::CleanUpWiiFileSystemContents};
  if (SConfig::GetInstance().bWii)
    Core::InitializeWiiFileSystemContents();
  else
    wiifs_guard.Dismiss();

  // This adds the SyncGPU handler to CoreTiming, so now CoreTiming::Advance might block.
  Fifo::Prepare();

  // Setup our core, but can't use dynarec if we are compare server
  if (core_parameter.cpu_core != PowerPC::CPUCore::Interpreter &&
      (!core_parameter.bRunCompareServer || core_parameter.bRunCompareClient))
  {
    PowerPC::SetMode(PowerPC::CoreMode::JIT);
  }
  else
  {
    PowerPC::SetMode(PowerPC::CoreMode::Interpreter);
  }

  // ENTER THE VIDEO THREAD LOOP
  if (core_parameter.bCPUThread)
  {
    // This thread, after creating the EmuWindow, spawns a CPU
    // thread, and then takes over and becomes the video thread
    Common::SetCurrentThreadName("Video thread");
    UndeclareAsCPUThread();

    // Spawn the CPU thread. The CPU thread will signal the event that boot is complete.
    s_cpu_thread = std::thread(cpuThreadFunc, savestate_path, delete_savestate);

    // become the GPU thread
    Fifo::RunGpuLoop();

    // We have now exited the Video Loop
    INFO_LOG_FMT(CONSOLE, "{}", StopMessage(false, "Video Loop Ended"));

    // Join with the CPU thread.
    s_cpu_thread.join();
    INFO_LOG_FMT(CONSOLE, "{}", StopMessage(true, "CPU thread stopped."));
  }
  else  // SingleCore mode
  {
    // Become the CPU thread
    cpuThreadFunc(savestate_path, delete_savestate);
  }

#ifdef USE_GDBSTUB
  INFO_LOG_FMT(CONSOLE, "{}", StopMessage(true, "Stopping GDB ..."));
  gdb_deinit();
  INFO_LOG_FMT(CONSOLE, "{}", StopMessage(true, "GDB stopped."));
#endif
}

// Set or get the running state

void SetState(State state)
{
  // State cannot be controlled until the CPU Thread is operational
  if (!IsRunningAndStarted())
    return;

  switch (state)
  {
  case State::Paused:
    // NOTE: GetState() will return State::Paused immediately, even before anything has
    //   stopped (including the CPU).
    CPU::EnableStepping(true);  // Break
    Wiimote::Pause();
    ResetRumble();
    break;
  case State::Running:
    CPU::EnableStepping(false);
    Wiimote::Resume();
    break;
  default:
    PanicAlertFmt("Invalid state");
    break;
  }

  if (s_on_state_changed_callback)
    s_on_state_changed_callback(GetState());
}

State GetState()
{
  if (s_is_stopping)
    return State::Stopping;

  if (s_hardware_initialized)
  {
    if (CPU::IsStepping() || s_frame_step)
      return State::Paused;

    return State::Running;
  }

  if (s_is_booting.IsSet())
    return State::Starting;

  return State::Uninitialized;
}

static std::string GenerateScreenshotFolderPath()
{
  const std::string& gameId = SConfig::GetInstance().GetGameID();
  std::string path = File::GetUserPath(D_SCREENSHOTS_IDX) + gameId + DIR_SEP_CHR;

  if (!File::CreateFullPath(path))
  {
    // fallback to old-style screenshots, without folder.
    path = File::GetUserPath(D_SCREENSHOTS_IDX);
  }

  return path;
}

static std::string GenerateScreenshotName()
{
  // append gameId, path only contains the folder here.
  const std::string path_prefix =
      GenerateScreenshotFolderPath() + SConfig::GetInstance().GetGameID();

  const std::time_t cur_time = std::time(nullptr);
  const std::string base_name =
      fmt::format("{}_{:%Y-%m-%d_%H-%M-%S}", path_prefix, *std::localtime(&cur_time));

  // First try a filename without any suffixes, if already exists then append increasing numbers
  std::string name = fmt::format("{}.png", base_name);
  if (File::Exists(name))
  {
    for (u32 i = 1; File::Exists(name = fmt::format("{}_{}.png", base_name, i)); ++i)
      ;
  }

  return name;
}

void SaveScreenShot()
{
  Core::RunAsCPUThread([] { g_renderer->SaveScreenshot(GenerateScreenshotName()); });
}

void SaveScreenShot(std::string_view name)
{
  Core::RunAsCPUThread([&name] {
    g_renderer->SaveScreenshot(fmt::format("{}{}.png", GenerateScreenshotFolderPath(), name));
  });
}

void RequestRefreshInfo()
{
  s_request_refresh_info = true;
}

static bool PauseAndLock(bool do_lock, bool unpause_on_unlock)
{
  // WARNING: PauseAndLock is not fully threadsafe so is only valid on the Host Thread
  if (!IsRunningAndStarted())
    return true;

  bool was_unpaused = true;
  if (do_lock)
  {
    // first pause the CPU
    // This acquires a wrapper mutex and converts the current thread into
    // a temporary replacement CPU Thread.
    was_unpaused = CPU::PauseAndLock(true);
  }

  ExpansionInterface::PauseAndLock(do_lock, false);

  // audio has to come after CPU, because CPU thread can wait for audio thread (m_throttle).
  DSP::GetDSPEmulator()->PauseAndLock(do_lock, false);

  // video has to come after CPU, because CPU thread can wait for video thread
  // (s_efbAccessRequested).
  Fifo::PauseAndLock(do_lock, false);

  ResetRumble();

  // CPU is unlocked last because CPU::PauseAndLock contains the synchronization
  // mechanism that prevents CPU::Break from racing.
  if (!do_lock)
  {
    // The CPU is responsible for managing the Audio and FIFO state so we use its
    // mechanism to unpause them. If we unpaused the systems above when releasing
    // the locks then they could call CPU::Break which would require detecting it
    // and re-pausing with CPU::EnableStepping.
    was_unpaused = CPU::PauseAndLock(false, unpause_on_unlock, true);
  }

  return was_unpaused;
}

void RunAsCPUThread(std::function<void()> function)
{
  const bool is_cpu_thread = IsCPUThread();
  bool was_unpaused = false;
  if (!is_cpu_thread)
    was_unpaused = PauseAndLock(true, true);

  function();

  if (!is_cpu_thread)
    PauseAndLock(false, was_unpaused);
}

void RunOnCPUThread(std::function<void()> function, bool wait_for_completion)
{
  // If the CPU thread is not running, assume there is no active CPU thread we can race against.
  if (!IsRunning() || IsCPUThread())
  {
    function();
    return;
  }

  // Pause the CPU (set it to stepping mode).
  const bool was_running = PauseAndLock(true, true);

  // Queue the job function.
  if (wait_for_completion)
  {
    // Trigger the event after executing the function.
    s_cpu_thread_job_finished.Reset();
    CPU::AddCPUThreadJob([&function]() {
      function();
      s_cpu_thread_job_finished.Set();
    });
  }
  else
  {
    CPU::AddCPUThreadJob(std::move(function));
  }

  // Release the CPU thread, and let it execute the callback.
  PauseAndLock(false, was_running);

  // If we're waiting for completion, block until the event fires.
  if (wait_for_completion)
  {
    // Periodically yield to the UI thread, so we don't deadlock.
    while (!s_cpu_thread_job_finished.WaitFor(std::chrono::milliseconds(10)))
      Host_YieldToUI();
  }
}

// Display FPS info
// This should only be called from VI
void VideoThrottle()
{
  // Update info per second
  u32 ElapseTime = (u32)s_timer.GetTimeDifference();
  if ((ElapseTime >= 1000 && s_drawn_video.load() > 0) || s_request_refresh_info)
  {
    UpdateTitle();

    // Reset counter
    s_timer.Update();
    s_drawn_frame.store(0);
    s_drawn_video.store(0);
  }

  s_drawn_video++;
}

// --- Callbacks for backends / engine ---

// Called from Renderer::Swap (GPU thread) when a new (non-duplicate)
// frame is presented to the host screen
void Callback_FramePresented()
{
  s_drawn_frame++;
  s_stop_frame_step.store(true);
}

// Called from VideoInterface::Update (CPU thread) at emulated field boundaries
void Callback_NewField()
{
  if (s_frame_step)
  {
    // To ensure that s_stop_frame_step is up to date, wait for the GPU thread queue to empty,
    // since it is may contain a swap event (which will call Callback_FramePresented). This hurts
    // the performance a little, but luckily, performance matters less when using frame stepping.
    AsyncRequests::GetInstance()->WaitForEmptyQueue();

    // Only stop the frame stepping if a new frame was displayed
    // (as opposed to the previous frame being displayed for another frame).
    if (s_stop_frame_step.load())
    {
      s_frame_step = false;
      CPU::Break();
      if (s_on_state_changed_callback)
        s_on_state_changed_callback(Core::GetState());
    }
  }
}

void UpdateTitle()
{
  u32 ElapseTime = (u32)s_timer.GetTimeDifference();
  s_request_refresh_info = false;
  SConfig& _CoreParameter = SConfig::GetInstance();

  if (ElapseTime == 0)
    ElapseTime = 1;

  float FPS = (float)(s_drawn_frame.load() * 1000.0 / ElapseTime);
  float VPS = (float)(s_drawn_video.load() * 1000.0 / ElapseTime);
  float Speed = (float)(s_drawn_video.load() * (100 * 1000.0) /
                        (VideoInterface::GetTargetRefreshRate() * ElapseTime));

  // Settings are shown the same for both extended and summary info
  const std::string SSettings =
      fmt::format("{} {} | {} | {}", PowerPC::GetCPUName(), _CoreParameter.bCPUThread ? "DC" : "SC",
                  g_video_backend->GetDisplayName(), _CoreParameter.bDSPHLE ? "HLE" : "LLE");

  std::string SFPS;
  if (Movie::IsPlayingInput())
  {
    SFPS = fmt::format("Input: {}/{} - VI: {} - FPS: {:.0f} - VPS: {:.0f} - {:.0f}%",
                       Movie::GetCurrentInputCount(), Movie::GetTotalInputCount(),
                       Movie::GetCurrentFrame(), FPS, VPS, Speed);
  }
  else if (Movie::IsRecordingInput())
  {
    SFPS = fmt::format("Input: {} - VI: {} - FPS: {:.0f} - VPS: {:.0f} - {:.0f}%",
                       Movie::GetCurrentInputCount(), Movie::GetCurrentFrame(), FPS, VPS, Speed);
  }
  else
  {
    SFPS = fmt::format("FPS: {:.0f} - VPS: {:.0f} - {:.0f}%", FPS, VPS, Speed);
    if (SConfig::GetInstance().m_InterfaceExtendedFPSInfo)
    {
      // Use extended or summary information. The summary information does not print the ticks data,
      // that's more of a debugging interest, it can always be optional of course if someone is
      // interested.
      static u64 ticks = 0;
      static u64 idleTicks = 0;
      u64 newTicks = CoreTiming::GetTicks();
      u64 newIdleTicks = CoreTiming::GetIdleTicks();

      u64 diff = (newTicks - ticks) / 1000000;
      u64 idleDiff = (newIdleTicks - idleTicks) / 1000000;

      ticks = newTicks;
      idleTicks = newIdleTicks;

      float TicksPercentage =
          (float)diff / (float)(SystemTimers::GetTicksPerSecond() / 1000000) * 100;

      SFPS += fmt::format(" | CPU: ~{} MHz [Real: {} + IdleSkip: {}] / {} MHz (~{:3.0f}%)", diff,
                          diff - idleDiff, idleDiff, SystemTimers::GetTicksPerSecond() / 1000000,
                          TicksPercentage);
    }
  }

  std::string message = fmt::format("{} | {} | {}", Common::scm_rev_str, SSettings, SFPS);
  if (SConfig::GetInstance().m_show_active_title)
  {
    const std::string& title = SConfig::GetInstance().GetTitleDescription();
    if (!title.empty())
      message += " | " + title;
  }

  // Update the audio timestretcher with the current speed
  if (g_sound_stream)
  {
    Mixer* pMixer = g_sound_stream->GetMixer();
    pMixer->UpdateSpeed((float)Speed / 100);
  }

  Host_UpdateTitle(message);
}

void Shutdown()
{
  //Let the RTC shut down anything it needs to shut down gracefully
  VanguardClientUnmanaged::EMULATOR_CLOSING();

  // During shutdown DXGI expects us to handle some messages on the UI thread.
  // Therefore we can't immediately block and wait for the emu thread to shut
  // down, so we join the emu thread as late as possible when the UI has already
  // shut down.
  // For more info read "DirectX Graphics Infrastructure (DXGI): Best Practices"
  // on MSDN.
  if (s_emu_thread.joinable())
    s_emu_thread.join();

  // Make sure there's nothing left over in case we're about to exit.
  HostDispatchJobs();
}

void SetOnStateChangedCallback(StateChangedCallbackFunc callback)
{
  s_on_state_changed_callback = std::move(callback);
}

void UpdateWantDeterminism(bool initial)
{
  // For now, this value is not itself configurable.  Instead, individual
  // settings that depend on it, such as GPU determinism mode. should have
  // override options for testing,
  bool new_want_determinism = Movie::IsMovieActive() || NetPlay::IsNetPlayRunning();
  if (new_want_determinism != s_wants_determinism || initial)
  {
    NOTICE_LOG_FMT(COMMON, "Want determinism <- {}", new_want_determinism ? "true" : "false");

    RunAsCPUThread([&] {
      s_wants_determinism = new_want_determinism;
      const auto ios = IOS::HLE::GetIOS();
      if (ios)
        ios->UpdateWantDeterminism(new_want_determinism);
      Fifo::UpdateWantDeterminism(new_want_determinism);
      // We need to clear the cache because some parts of the JIT depend on want_determinism,
      // e.g. use of FMA.
      JitInterface::ClearCache();
    });
  }
}

void QueueHostJob(std::function<void()> job, bool run_during_stop)
{
  if (!job)
    return;

  bool send_message = false;
  {
    std::lock_guard guard(s_host_jobs_lock);
    send_message = s_host_jobs_queue.empty();
    s_host_jobs_queue.emplace(HostJob{std::move(job), run_during_stop});
  }
  // If the the queue was empty then kick the Host to come and get this job.
  if (send_message)
    Host_Message(HostMessageID::WMUserJobDispatch);
}

void HostDispatchJobs()
{
  // WARNING: This should only run on the Host Thread.
  // NOTE: This function is potentially re-entrant. If a job calls
  //   Core::Stop for instance then we'll enter this a second time.
  std::unique_lock guard(s_host_jobs_lock);
  while (!s_host_jobs_queue.empty())
  {
    HostJob job = std::move(s_host_jobs_queue.front());
    s_host_jobs_queue.pop();

    // NOTE: Memory ordering is important. The booting flag needs to be
    //   checked first because the state transition is:
    //   Core::State::Uninitialized: s_is_booting -> s_hardware_initialized
    //   We need to check variables in the same order as the state
    //   transition, otherwise we race and get transient failures.
    if (!job.run_after_stop && !s_is_booting.IsSet() && !IsRunning())
      continue;

    guard.unlock();
    job.job();
    guard.lock();
  }
}

// NOTE: Host Thread
void DoFrameStep()
{
  if (GetState() == State::Paused)
  {
    // if already paused, frame advance for 1 frame
    s_stop_frame_step = false;
    s_frame_step = true;
    RequestRefreshInfo();
    SetState(State::Running);
  }
  else if (!s_frame_step)
  {
    // if not paused yet, pause immediately instead
    SetState(State::Paused);
  }
}

void UpdateInputGate(bool require_focus)
{
  ControlReference::SetInputGate((!require_focus || Host_RendererHasFocus()) &&
                                 !Host_UIBlocksControllerState());
}

}  // namespace Core<|MERGE_RESOLUTION|>--- conflicted
+++ resolved
@@ -84,16 +84,10 @@
 #include "VideoCommon/OnScreenDisplay.h"
 #include "VideoCommon/RenderBase.h"
 #include "VideoCommon/VideoBackendBase.h"
-<<<<<<< HEAD
-#include "VideoCommon/VideoConfig.h"
-#include "DolphinQt/NarrysMod/VanguardClient.h"
-#include "DolphinQt/NarrysMod/ThreadLocalHelper.h"
-=======
 
 #ifdef ANDROID
 #include "jni/AndroidCommon/IDCache.h"
 #endif
->>>>>>> 20301592
 
 namespace Core
 {
@@ -238,17 +232,9 @@
   // Drain any left over jobs
   HostDispatchJobs();
 
-<<<<<<< HEAD
-  Core::UpdateWantDeterminism(/*initial*/ true);
-
-  INFO_LOG(BOOT, "Starting core = %s mode", SConfig::GetInstance().bWii ? "Wii" : "GameCube");
-  INFO_LOG(BOOT, "CPU Thread separate = %s", SConfig::GetInstance().bCPUThread ? "Yes" : "No");
-  
-=======
   INFO_LOG_FMT(BOOT, "Starting core = {} mode", SConfig::GetInstance().bWii ? "Wii" : "GameCube");
   INFO_LOG_FMT(BOOT, "CPU Thread separate = {}", SConfig::GetInstance().bCPUThread ? "Yes" : "No");
 
->>>>>>> 20301592
   Host_UpdateMainFrame();  // Disable any menus or buttons at boot
 
   // Issue any API calls which must occur on the main thread for the graphics backend.
