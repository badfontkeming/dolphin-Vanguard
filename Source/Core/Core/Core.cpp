--- conflicted
+++ resolved
@@ -84,16 +84,13 @@
 #include "VideoCommon/OnScreenDisplay.h"
 #include "VideoCommon/RenderBase.h"
 #include "VideoCommon/VideoBackendBase.h"
-<<<<<<< HEAD
 #include "VideoCommon/VideoConfig.h"
 #include "DolphinQt/NarrysMod/VanguardClient.h"
 #include "DolphinQt/NarrysMod/ThreadLocalHelper.h"
-=======
 
 #ifdef ANDROID
 #include "jni/AndroidCommon/IDCache.h"
 #endif
->>>>>>> 1daefeb2
 
 namespace Core
 {
@@ -238,17 +235,9 @@
   // Drain any left over jobs
   HostDispatchJobs();
 
-<<<<<<< HEAD
-  Core::UpdateWantDeterminism(/*initial*/ true);
-
-  INFO_LOG(BOOT, "Starting core = %s mode", SConfig::GetInstance().bWii ? "Wii" : "GameCube");
-  INFO_LOG(BOOT, "CPU Thread separate = %s", SConfig::GetInstance().bCPUThread ? "Yes" : "No");
-  
-=======
   INFO_LOG_FMT(BOOT, "Starting core = {} mode", SConfig::GetInstance().bWii ? "Wii" : "GameCube");
   INFO_LOG_FMT(BOOT, "CPU Thread separate = {}", SConfig::GetInstance().bCPUThread ? "Yes" : "No");
 
->>>>>>> 1daefeb2
   Host_UpdateMainFrame();  // Disable any menus or buttons at boot
 
   // Issue any API calls which must occur on the main thread for the graphics backend.
@@ -387,15 +376,12 @@
 
   // Enter CPU run loop. When we leave it - we are done.
   CPU::Run();
-<<<<<<< HEAD
   VanguardClientUnmanaged::GAME_CLOSED();
-=======
 
 #ifdef USE_MEMORYWATCHER
   s_memory_watcher.reset();
 #endif
 
->>>>>>> 1daefeb2
   s_is_started = false;
 
   if (_CoreParameter.bFastmem)
@@ -470,57 +456,6 @@
   DeclareAsCPUThread();
   s_frame_step = false;
 
-<<<<<<< HEAD
-  Movie::Init(*boot);
-  Common::ScopeGuard movie_guard{Movie::Shutdown};
-
-  HW::Init();
-
-  Common::ScopeGuard hw_guard{[] {
-    // We must set up this flag before executing HW::Shutdown()
-    s_hardware_initialized = false;
-    INFO_LOG(CONSOLE, "%s", StopMessage(false, "Shutting down HW").c_str());
-    HW::Shutdown();
-    INFO_LOG(CONSOLE, "%s", StopMessage(false, "HW shutdown").c_str());
-
-    // Clear on screen messages that haven't expired
-    OSD::ClearMessages();
-
-    // The config must be restored only after the whole HW has shut down,
-    // not when it is still running.
-    BootManager::RestoreConfig();
-
-    PatchEngine::Shutdown();
-    HLE::Clear();
-  }};
-
-  // Backend info has to be initialized before we can initialize the backend.
-  // This is because when we load the config, we validate it against the current backend info.
-  // We also should have the correct adapter selected for creating the device in Initialize().
-  g_video_backend->InitBackendInfo();
-  g_Config.Refresh();
-
-  if (!g_video_backend->Initialize(wsi))
-  {
-    PanicAlert("Failed to initialize video backend!");
-    return;
-  }
-  Common::ScopeGuard video_guard{[] { g_video_backend->Shutdown(); }};
-  
-  
-  if (cpu_info.HTT)
-    SConfig::GetInstance().bDSPThread = cpu_info.num_cores > 4;
-  else
-    SConfig::GetInstance().bDSPThread = cpu_info.num_cores > 2;
-
-  if (!DSP::GetDSPEmulator()->Initialize(core_parameter.bWii, core_parameter.bDSPThread))
-  {
-    PanicAlert("Failed to initialize DSP emulation!");
-    return;
-  }
-
-=======
->>>>>>> 1daefeb2
   // The frontend will likely have initialized the controller interface, as it needs
   // it to provide the configuration dialogs. In this case, instead of re-initializing
   // entirely, we switch the window used for inputs to the render window. This way, the
