--- conflicted
+++ resolved
@@ -85,16 +85,12 @@
 #include "VideoCommon/OnScreenDisplay.h"
 #include "VideoCommon/RenderBase.h"
 #include "VideoCommon/VideoBackendBase.h"
-<<<<<<< HEAD
-#include "VideoCommon/VideoConfig.h"
 #include "DolphinQt/NarrysMod/VanguardClient.h"
 #include "DolphinQt/NarrysMod/ThreadLocalHelper.h"
-=======
 
 #ifdef ANDROID
 #include "jni/AndroidCommon/IDCache.h"
 #endif
->>>>>>> 39ccdc1f
 
 namespace Core
 {
@@ -244,17 +240,9 @@
   // Drain any left over jobs
   HostDispatchJobs();
 
-<<<<<<< HEAD
-  Core::UpdateWantDeterminism(/*initial*/ true);
-
-  INFO_LOG(BOOT, "Starting core = %s mode", SConfig::GetInstance().bWii ? "Wii" : "GameCube");
-  INFO_LOG(BOOT, "CPU Thread separate = %s", SConfig::GetInstance().bCPUThread ? "Yes" : "No");
-  
-=======
   INFO_LOG_FMT(BOOT, "Starting core = {} mode", SConfig::GetInstance().bWii ? "Wii" : "GameCube");
   INFO_LOG_FMT(BOOT, "CPU Thread separate = {}", SConfig::GetInstance().bCPUThread ? "Yes" : "No");
 
->>>>>>> 39ccdc1f
   Host_UpdateMainFrame();  // Disable any menus or buttons at boot
 
   // Manually reactivate the video backend in case a GameINI overrides the video backend setting.
@@ -1020,7 +1008,7 @@
 
 void Shutdown()
 {
-  //Let the RTC shut down anything it needs to shut down gracefully
+  //RTC_Hijack : Let the RTC shut down anything it needs to shut down gracefully
   VanguardClientUnmanaged::EMULATOR_CLOSING();
 
   // During shutdown DXGI expects us to handle some messages on the UI thread.
