--- conflicted
+++ resolved
@@ -49,19 +49,11 @@
     const bool try_again = false;
     /*
     const bool try_again =
-<<<<<<< HEAD
-        PanicYesNo("File \"%s\" could not be opened!\n"
-                   "This may happen with improper permissions or use by another process.\n"
-                   "Press \"Yes\" to make another attempt.",
-                   host_path.c_str());
-                   */
-=======
         PanicYesNoFmt("File \"{}\" could not be opened!\n"
                       "This may happen with improper permissions or use by another process.\n"
                       "Press \"Yes\" to make another attempt.",
                       host_path);
 
->>>>>>> 19e85696
     if (!try_again)
     {
       // We've failed to open the file:
