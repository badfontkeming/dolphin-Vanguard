// Copyright 2008 Dolphin Emulator Project
// Licensed under GPLv2+
// Refer to the license.txt file included.

#include "Core/State.h"

#include <lzo/lzo1x.h>
#include <map>
#include <mutex>
#include <string>
#include <thread>
#include <utility>
#include <vector>

#include "Common/ChunkFile.h"
#include "Common/CommonTypes.h"
#include "Common/Event.h"
#include "Common/File.h"
#include "Common/FileUtil.h"
#include "Common/MsgHandler.h"
#include "Common/ScopeGuard.h"
#include "Common/StringUtil.h"
#include "Common/Thread.h"
#include "Common/Timer.h"
#include "Common/Version.h"

#include "Core/ConfigManager.h"
#include "Core/Core.h"
#include "Core/CoreTiming.h"
#include "Core/GeckoCode.h"
#include "Core/HW/HW.h"
#include "Core/HW/Wiimote.h"
#include "Core/Host.h"
#include "Core/Movie.h"
#include "Core/NetPlayClient.h"
#include "Core/PowerPC/PowerPC.h"

#include "VideoCommon/AVIDump.h"
#include "VideoCommon/OnScreenDisplay.h"
#include "VideoCommon/VideoBackendBase.h"

namespace State
{
#if defined(__LZO_STRICT_16BIT)
static const u32 IN_LEN = 8 * 1024u;
#elif defined(LZO_ARCH_I086) && !defined(LZO_HAVE_MM_HUGE_ARRAY)
static const u32 IN_LEN = 60 * 1024u;
#else
static const u32 IN_LEN = 128 * 1024u;
#endif

static const u32 OUT_LEN = IN_LEN + (IN_LEN / 16) + 64 + 3;

static unsigned char __LZO_MMODEL out[OUT_LEN];

#define HEAP_ALLOC(var, size)                                                                      \
  lzo_align_t __LZO_MMODEL var[((size) + (sizeof(lzo_align_t) - 1)) / sizeof(lzo_align_t)]

static HEAP_ALLOC(wrkmem, LZO1X_1_MEM_COMPRESS);

static std::string g_last_filename;

static AfterLoadCallbackFunc s_on_after_load_callback;

// Temporary undo state buffer
static std::vector<u8> g_undo_load_buffer;
static std::vector<u8> g_current_buffer;
static int g_loadDepth = 0;

static std::mutex g_cs_undo_load_buffer;
static std::mutex g_cs_current_buffer;
static Common::Event g_compressAndDumpStateSyncEvent;

static std::thread g_save_thread;

// Don't forget to increase this after doing changes on the savestate system
<<<<<<< HEAD
static const u32 STATE_VERSION = 98;  // Last changed in PR 6456 Narry's Mod 0.1.8
=======
static const u32 STATE_VERSION = 99;  // Last changed in PR 6020
>>>>>>> 77082004

// Maps savestate versions to Dolphin versions.
// Versions after 42 don't need to be added to this list,
// because they save the exact Dolphin version to savestates.
static const std::map<u32, std::pair<std::string, std::string>> s_old_versions = {
    // The 16 -> 17 change modified the size of StateHeader,
    // so versions older than that can't even be decompressed anymore
    {17, {"3.5-1311", "3.5-1364"}}, {18, {"3.5-1366", "3.5-1371"}}, {19, {"3.5-1372", "3.5-1408"}},
    {20, {"3.5-1409", "4.0-704"}},  {21, {"4.0-705", "4.0-889"}},   {22, {"4.0-905", "4.0-1871"}},
    {23, {"4.0-1873", "4.0-1900"}}, {24, {"4.0-1902", "4.0-1919"}}, {25, {"4.0-1921", "4.0-1936"}},
    {26, {"4.0-1939", "4.0-1959"}}, {27, {"4.0-1961", "4.0-2018"}}, {28, {"4.0-2020", "4.0-2291"}},
    {29, {"4.0-2293", "4.0-2360"}}, {30, {"4.0-2362", "4.0-2628"}}, {31, {"4.0-2632", "4.0-3331"}},
    {32, {"4.0-3334", "4.0-3340"}}, {33, {"4.0-3342", "4.0-3373"}}, {34, {"4.0-3376", "4.0-3402"}},
    {35, {"4.0-3409", "4.0-3603"}}, {36, {"4.0-3610", "4.0-4480"}}, {37, {"4.0-4484", "4.0-4943"}},
    {38, {"4.0-4963", "4.0-5267"}}, {39, {"4.0-5279", "4.0-5525"}}, {40, {"4.0-5531", "4.0-5809"}},
    {41, {"4.0-5811", "4.0-5923"}}, {42, {"4.0-5925", "4.0-5946"}}};

enum
{
  STATE_NONE = 0,
  STATE_SAVE = 1,
  STATE_LOAD = 2,
};

//NARRYSMOD_HIJACK
static bool g_use_compression = false;

void EnableCompression(bool compression)
{
  g_use_compression = compression;
}

// Returns true if state version matches current Dolphin state version, false otherwise.
static bool DoStateVersion(PointerWrap& p, std::string* version_created_by)
{
  u32 version = STATE_VERSION;
  {
    static const u32 COOKIE_BASE = 0xBAADBABE;
    u32 cookie = version + COOKIE_BASE;
    p.Do(cookie);
    version = cookie - COOKIE_BASE;
  }

  *version_created_by = Common::scm_rev_str;
  if (version > 42)
    p.Do(*version_created_by);
  else
    version_created_by->clear();

  if (version != STATE_VERSION)
  {
    if (version_created_by->empty() && s_old_versions.count(version))
    {
      // The savestate is from an old version that doesn't
      // save the Dolphin version number to savestates, but
      // by looking up the savestate version number, it is possible
      // to know approximately which Dolphin version was used.

      std::pair<std::string, std::string> version_range = s_old_versions.find(version)->second;
      std::string oldest_version = version_range.first;
      std::string newest_version = version_range.second;

      *version_created_by = "Dolphin " + oldest_version + " - " + newest_version;
    }

    return false;
  }

  p.DoMarker("Version");
  return true;
}

static std::string DoState(PointerWrap& p)
{
  std::string version_created_by;
  if (!DoStateVersion(p, &version_created_by))
  {
	
	  //NARRYSMOD_HIJACK
	  //Hardcode compatible versions
	  if (version_created_by != "0.1.7") {
		  p.SetMode(PointerWrap::MODE_MEASURE);
		  return version_created_by;
	  }
  }

  bool is_wii = SConfig::GetInstance().bWii || SConfig::GetInstance().m_is_mios;
  const bool is_wii_currently = is_wii;
  p.Do(is_wii);
  if (is_wii != is_wii_currently)
  {
    OSD::AddMessage(StringFromFormat("Cannot load a savestate created under %s mode in %s mode",
                                     is_wii ? "Wii" : "GC", is_wii_currently ? "Wii" : "GC"),
                    OSD::Duration::NORMAL, OSD::Color::RED);
    p.SetMode(PointerWrap::MODE_MEASURE);
    return version_created_by;
  }

  // Begin with video backend, so that it gets a chance to clear its caches and writeback modified
  // things to RAM
  g_video_backend->DoState(p);
  p.DoMarker("video_backend");

  if (SConfig::GetInstance().bWii)
    Wiimote::DoState(p);
  p.DoMarker("Wiimote");

  PowerPC::DoState(p);
  p.DoMarker("PowerPC");
  // CoreTiming needs to be restored before restoring Hardware because
  // the controller code might need to schedule an event if the controller has changed.
  CoreTiming::DoState(p);
  p.DoMarker("CoreTiming");
  HW::DoState(p);
  p.DoMarker("HW");
  Movie::DoState(p);
  p.DoMarker("Movie");
  Gecko::DoState(p);
  p.DoMarker("Gecko");

#if defined(HAVE_FFMPEG)
  AVIDump::DoState();
#endif

  return version_created_by;
}

void LoadFromBuffer(std::vector<u8>& buffer)
{
  if (NetPlay::IsNetPlayRunning())
  {
    OSD::AddMessage("Loading savestates is disabled in Netplay to prevent desyncs");
    return;
  }

  Core::RunAsCPUThread([&] {
    u8* ptr = &buffer[0];
    PointerWrap p(&ptr, PointerWrap::MODE_READ);
    DoState(p);
  });
}

void SaveToBuffer(std::vector<u8>& buffer)
{
  Core::RunAsCPUThread([&] {
    u8* ptr = nullptr;
    PointerWrap p(&ptr, PointerWrap::MODE_MEASURE);

    DoState(p);
    const size_t buffer_size = reinterpret_cast<size_t>(ptr);
    buffer.resize(buffer_size);

    ptr = &buffer[0];
    p.SetMode(PointerWrap::MODE_WRITE);
    DoState(p);
  });
}

// return state number not in map
static int GetEmptySlot(std::map<double, int> m)
{
  for (int i = 1; i <= (int)NUM_STATES; i++)
  {
    bool found = false;
    for (auto& p : m)
    {
      if (p.second == i)
      {
        found = true;
        break;
      }
    }
    if (!found)
      return i;
  }
  return -1;
}

static std::string MakeStateFilename(int number);

// read state timestamps
static std::map<double, int> GetSavedStates()
{
  StateHeader header;
  std::map<double, int> m;
  for (int i = 1; i <= (int)NUM_STATES; i++)
  {
    std::string filename = MakeStateFilename(i);
    if (File::Exists(filename))
    {
      if (ReadHeader(filename, header))
      {
        double d = Common::Timer::GetDoubleTime() - header.time;

        // increase time until unique value is obtained
        while (m.find(d) != m.end())
          d += .001;

        m.emplace(d, i);
      }
    }
  }
  return m;
}

struct CompressAndDumpState_args
{
  std::vector<u8>* buffer_vector;
  std::mutex* buffer_mutex;
  std::string filename;
  bool wait;
};

static void CompressAndDumpState(CompressAndDumpState_args save_args)
{
  std::lock_guard<std::mutex> lk(*save_args.buffer_mutex);

  // ScopeGuard is used here to ensure that g_compressAndDumpStateSyncEvent.Set()
  // will be called and that it will happen after the IOFile is closed.
  // Both ScopeGuard's and IOFile's finalization occur at respective object destruction time.
  // As Local (stack) objects are destructed in the reverse order of construction and "ScopeGuard
  // on_exit"
  // is created before the "IOFile f", it is guaranteed that the file will be finalized before
  // the ScopeGuard's finalization (i.e. "g_compressAndDumpStateSyncEvent.Set()" call).
  Common::ScopeGuard on_exit([]() { g_compressAndDumpStateSyncEvent.Set(); });
  // If it is not required to wait, we call finalizer early (and it won't be called again at
  // destruction).
  if (!save_args.wait)
    on_exit.Exit();

  const u8* const buffer_data = &(*(save_args.buffer_vector))[0];
  const size_t buffer_size = (save_args.buffer_vector)->size();
  std::string& filename = save_args.filename;

  // For easy debugging
  Common::SetCurrentThreadName("SaveState thread");

  // Moving to last overwritten save-state
  if (File::Exists(filename))
  {
    if (File::Exists(File::GetUserPath(D_STATESAVES_IDX) + "lastState.sav"))
      File::Delete((File::GetUserPath(D_STATESAVES_IDX) + "lastState.sav"));
    if (File::Exists(File::GetUserPath(D_STATESAVES_IDX) + "lastState.sav.dtm"))
      File::Delete((File::GetUserPath(D_STATESAVES_IDX) + "lastState.sav.dtm"));

    if (!File::Rename(filename, File::GetUserPath(D_STATESAVES_IDX) + "lastState.sav"))
      Core::DisplayMessage("Failed to move previous state to state undo backup", 1000);
    else
      File::Rename(filename + ".dtm", File::GetUserPath(D_STATESAVES_IDX) + "lastState.sav.dtm");
  }

  if ((Movie::IsMovieActive()) && !Movie::IsJustStartingRecordingInputFromSaveState())
    Movie::SaveRecording(filename + ".dtm");
  else if (!Movie::IsMovieActive())
    File::Delete(filename + ".dtm");

  File::IOFile f(filename, "wb");
  if (!f)
  {
    Core::DisplayMessage("Could not save state", 2000);
    return;
  }

  // Setting up the header
  StateHeader header;
  strncpy(header.gameID, SConfig::GetInstance().GetGameID().c_str(), 6);
  header.size = g_use_compression ? (u32)buffer_size : 0;
  header.time = Common::Timer::GetDoubleTime();

  f.WriteArray(&header, 1);

  if (header.size != 0)  // non-zero header size means the state is compressed
  {
    lzo_uint i = 0;
    while (true)
    {
      lzo_uint32 cur_len = 0;
      lzo_uint out_len = 0;

      if ((i + IN_LEN) >= buffer_size)
      {
        cur_len = (lzo_uint32)(buffer_size - i);
      }
      else
      {
        cur_len = IN_LEN;
      }

      if (lzo1x_1_compress(buffer_data + i, cur_len, out, &out_len, wrkmem) != LZO_E_OK)
        PanicAlertT("Internal LZO Error - compression failed");

      // The size of the data to write is 'out_len'
      f.WriteArray((lzo_uint32*)&out_len, 1);
      f.WriteBytes(out, out_len);

      if (cur_len != IN_LEN)
        break;

      i += cur_len;
    }
  }
  else  // uncompressed
  {
    f.WriteBytes(buffer_data, buffer_size);
  }

  Core::DisplayMessage(StringFromFormat("Saved State to %s", filename.c_str()), 2000);
  Host_UpdateMainFrame();
}

void SaveAs(const std::string& filename, bool wait)
{
  Core::RunAsCPUThread([&] {
    // Measure the size of the buffer.
    u8* ptr = nullptr;
    PointerWrap p(&ptr, PointerWrap::MODE_MEASURE);
    DoState(p);
    const size_t buffer_size = reinterpret_cast<size_t>(ptr);

    // Then actually do the write.
    {
      std::lock_guard<std::mutex> lk(g_cs_current_buffer);
      g_current_buffer.resize(buffer_size);
      ptr = &g_current_buffer[0];
      p.SetMode(PointerWrap::MODE_WRITE);
      DoState(p);
    }

    if (p.GetMode() == PointerWrap::MODE_WRITE)
    {
      Core::DisplayMessage("Saving State...", 1000);

      CompressAndDumpState_args save_args;
      save_args.buffer_vector = &g_current_buffer;
      save_args.buffer_mutex = &g_cs_current_buffer;
      save_args.filename = filename;
      save_args.wait = wait;

      Flush();
      g_save_thread = std::thread(CompressAndDumpState, save_args);
      g_compressAndDumpStateSyncEvent.Wait();

      g_last_filename = filename;
    }
    else
    {
      // someone aborted the save by changing the mode?
      Core::DisplayMessage("Unable to save: Internal DoState Error", 4000);
    }
  });
}

bool ReadHeader(const std::string& filename, StateHeader& header)
{
  Flush();
  File::IOFile f(filename, "rb");
  if (!f)
  {
    Core::DisplayMessage("State not found", 2000);
    return false;
  }

  f.ReadArray(&header, 1);
  return true;
}

std::string GetInfoStringOfSlot(int slot, bool translate)
{
  std::string filename = MakeStateFilename(slot);
  if (!File::Exists(filename))
    return translate ? GetStringT("Empty") : "Empty";

  State::StateHeader header;
  if (!ReadHeader(filename, header))
    return translate ? GetStringT("Unknown") : "Unknown";

  return Common::Timer::GetDateTimeFormatted(header.time);
}

static void LoadFileStateData(const std::string& filename, std::vector<u8>& ret_data)
{
  Flush();
  File::IOFile f(filename, "rb");
  if (!f)
  {
    Core::DisplayMessage("State not found", 2000);
    return;
  }

  StateHeader header;
  f.ReadArray(&header, 1);

  if (strncmp(SConfig::GetInstance().GetGameID().c_str(), header.gameID, 6))
  {
    Core::DisplayMessage(
        StringFromFormat("State belongs to a different game (ID %.*s)", 6, header.gameID), 2000);
    return;
  }

  std::vector<u8> buffer;

  if (header.size != 0)  // non-zero size means the state is compressed
  {
    Core::DisplayMessage("Decompressing State...", 500);

    buffer.resize(header.size);

    lzo_uint i = 0;
    while (true)
    {
      lzo_uint32 cur_len = 0;  // number of bytes to read
      lzo_uint new_len = 0;    // number of bytes to write

      if (!f.ReadArray(&cur_len, 1))
        break;

      f.ReadBytes(out, cur_len);
      const int res = lzo1x_decompress(out, cur_len, &buffer[i], &new_len, nullptr);
      if (res != LZO_E_OK)
      {
        // This doesn't seem to happen anymore.
        PanicAlertT("Internal LZO Error - decompression failed (%d) (%li, %li) \n"
                    "Try loading the state again",
                    res, i, new_len);
        return;
      }

      i += new_len;
    }
  }
  else  // uncompressed
  {
    const size_t size = (size_t)(f.GetSize() - sizeof(StateHeader));
    buffer.resize(size);

    if (!f.ReadBytes(&buffer[0], size))
    {
      PanicAlert("wtf? reading bytes: %zu", size);
      return;
    }
  }

  // all good
  ret_data.swap(buffer);
}

void LoadAs(const std::string& filename)
{
  if (!Core::IsRunning())
  {
    return;
  }
  else if (NetPlay::IsNetPlayRunning())
  {
    OSD::AddMessage("Loading savestates is disabled in Netplay to prevent desyncs");
    return;
  }

  Core::RunAsCPUThread([&] {
    g_loadDepth++;

    // Save temp buffer for undo load state
    if (!Movie::IsJustStartingRecordingInputFromSaveState())
    {
      std::lock_guard<std::mutex> lk(g_cs_undo_load_buffer);
      SaveToBuffer(g_undo_load_buffer);
      if (Movie::IsMovieActive())
        Movie::SaveRecording(File::GetUserPath(D_STATESAVES_IDX) + "undo.dtm");
      else if (File::Exists(File::GetUserPath(D_STATESAVES_IDX) + "undo.dtm"))
        File::Delete(File::GetUserPath(D_STATESAVES_IDX) + "undo.dtm");
    }

    bool loaded = false;
    bool loadedSuccessfully = false;
    std::string version_created_by;

    // brackets here are so buffer gets freed ASAP
    {
      std::vector<u8> buffer;
      LoadFileStateData(filename, buffer);

      if (!buffer.empty())
      {
        u8* ptr = &buffer[0];
        PointerWrap p(&ptr, PointerWrap::MODE_READ);
        version_created_by = DoState(p);
        loaded = true;
        loadedSuccessfully = (p.GetMode() == PointerWrap::MODE_READ);
      }
    }

    if (loaded)
    {
      if (loadedSuccessfully)
      {
        Core::DisplayMessage(StringFromFormat("Loaded state from %s", filename.c_str()), 2000);
        if (File::Exists(filename + ".dtm"))
          Movie::LoadInput(filename + ".dtm");
        else if (!Movie::IsJustStartingRecordingInputFromSaveState() &&
                 !Movie::IsJustStartingPlayingInputFromSaveState())
          Movie::EndPlayInput(false);
      }
      else
      {
        // failed to load
        Core::DisplayMessage("Unable to load: Can't load state from other versions!", 4000);
        if (!version_created_by.empty())
          Core::DisplayMessage("The savestate was created using " + version_created_by, 4000);

        // since we could be in an inconsistent state now (and might crash or whatever), undo.
        if (g_loadDepth < 2)
          UndoLoadState();
      }
    }

    if (s_on_after_load_callback)
      s_on_after_load_callback();

    g_loadDepth--;
  });
}

void SetOnAfterLoadCallback(AfterLoadCallbackFunc callback)
{
  s_on_after_load_callback = std::move(callback);
}

void Init()
{
  if (lzo_init() != LZO_E_OK)
    PanicAlertT("Internal LZO Error - lzo_init() failed");
}

void Shutdown()
{
  Flush();

  // swapping with an empty vector, rather than clear()ing
  // this gives a better guarantee to free the allocated memory right NOW (as opposed to, actually,
  // never)
  {
    std::lock_guard<std::mutex> lk(g_cs_current_buffer);
    std::vector<u8>().swap(g_current_buffer);
  }

  {
    std::lock_guard<std::mutex> lk(g_cs_undo_load_buffer);
    std::vector<u8>().swap(g_undo_load_buffer);
  }
}

static std::string MakeStateFilename(int number)
{
  return StringFromFormat("%s%s.s%02i", File::GetUserPath(D_STATESAVES_IDX).c_str(),
                          SConfig::GetInstance().GetGameID().c_str(), number);
}

void Save(int slot, bool wait)
{
  SaveAs(MakeStateFilename(slot), wait);
}

void Load(int slot)
{
  LoadAs(MakeStateFilename(slot));
}

void LoadLastSaved(int i)
{
  std::map<double, int> savedStates = GetSavedStates();

  if (i > (int)savedStates.size())
    Core::DisplayMessage("State doesn't exist", 2000);
  else
  {
    std::map<double, int>::iterator it = savedStates.begin();
    std::advance(it, i - 1);
    Load(it->second);
  }
}

// must wait for state to be written because it must know if all slots are taken
void SaveFirstSaved()
{
  std::map<double, int> savedStates = GetSavedStates();

  // save to an empty slot
  if (savedStates.size() < NUM_STATES)
    Save(GetEmptySlot(savedStates), true);
  // overwrite the oldest state
  else
  {
    std::map<double, int>::iterator it = savedStates.begin();
    std::advance(it, savedStates.size() - 1);
    Save(it->second, true);
  }
}

void Flush()
{
  // If already saving state, wait for it to finish
  if (g_save_thread.joinable())
    g_save_thread.join();
}

// Load the last state before loading the state
void UndoLoadState()
{
  std::lock_guard<std::mutex> lk(g_cs_undo_load_buffer);
  if (!g_undo_load_buffer.empty())
  {
    if (File::Exists(File::GetUserPath(D_STATESAVES_IDX) + "undo.dtm") || (!Movie::IsMovieActive()))
    {
      LoadFromBuffer(g_undo_load_buffer);
      if (Movie::IsMovieActive())
        Movie::LoadInput(File::GetUserPath(D_STATESAVES_IDX) + "undo.dtm");
    }
    else
    {
      PanicAlertT("No undo.dtm found, aborting undo load state to prevent movie desyncs");
    }
  }
  else
  {
    PanicAlertT("There is nothing to undo!");
  }
}

// Load the state that the last save state overwritten on
void UndoSaveState()
{
  LoadAs(File::GetUserPath(D_STATESAVES_IDX) + "lastState.sav");
}

}  // namespace State<|MERGE_RESOLUTION|>--- conflicted
+++ resolved
@@ -74,11 +74,8 @@
 static std::thread g_save_thread;
 
 // Don't forget to increase this after doing changes on the savestate system
-<<<<<<< HEAD
 static const u32 STATE_VERSION = 98;  // Last changed in PR 6456 Narry's Mod 0.1.8
-=======
 static const u32 STATE_VERSION = 99;  // Last changed in PR 6020
->>>>>>> 77082004
 
 // Maps savestate versions to Dolphin versions.
 // Versions after 42 don't need to be added to this list,
