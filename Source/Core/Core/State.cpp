// Copyright 2008 Dolphin Emulator Project
// Licensed under GPLv2+
// Refer to the license.txt file included.

#include "Core/State.h"

#include <lzo/lzo1x.h>
#include <map>
#include <mutex>
#include <string>
#include <thread>
#include <utility>
#include <vector>

#include <fmt/format.h>

#include "Common/ChunkFile.h"
#include "Common/CommonTypes.h"
#include "Common/Event.h"
#include "Common/FileUtil.h"
#include "Common/IOFile.h"
#include "Common/MsgHandler.h"
#include "Common/ScopeGuard.h"
#include "Common/Thread.h"
#include "Common/Timer.h"
#include "Common/Version.h"

#include "Core/ConfigManager.h"
#include "Core/Core.h"
#include "Core/CoreTiming.h"
#include "Core/GeckoCode.h"
#include "Core/HW/HW.h"
#include "Core/HW/Memmap.h"
#include "Core/HW/Wiimote.h"
#include "Core/Host.h"
#include "Core/Movie.h"
#include "Core/NetPlayClient.h"
#include "Core/PowerPC/PowerPC.h"

#include "VideoCommon/FrameDump.h"
#include "VideoCommon/OnScreenDisplay.h"
#include "VideoCommon/VideoBackendBase.h"

namespace State
{
#if defined(__LZO_STRICT_16BIT)
static const u32 IN_LEN = 8 * 1024u;
#elif defined(LZO_ARCH_I086) && !defined(LZO_HAVE_MM_HUGE_ARRAY)
static const u32 IN_LEN = 60 * 1024u;
#else
static const u32 IN_LEN = 128 * 1024u;
#endif

static const u32 OUT_LEN = IN_LEN + (IN_LEN / 16) + 64 + 3;

static unsigned char __LZO_MMODEL out[OUT_LEN];

#define HEAP_ALLOC(var, size)                                                                      \
  lzo_align_t __LZO_MMODEL var[((size) + (sizeof(lzo_align_t) - 1)) / sizeof(lzo_align_t)]

static HEAP_ALLOC(wrkmem, LZO1X_1_MEM_COMPRESS);

static AfterLoadCallbackFunc s_on_after_load_callback;

// Temporary undo state buffer
static std::vector<u8> g_undo_load_buffer;
static std::vector<u8> g_current_buffer;
static bool s_load_or_save_in_progress;

static std::mutex g_cs_undo_load_buffer;
static std::mutex g_cs_current_buffer;
static Common::Event g_compressAndDumpStateSyncEvent;

static std::thread g_save_thread;

// Don't forget to increase this after doing changes on the savestate system
<<<<<<< HEAD
static const u32 STATE_VERSION = 109;  // Last changed in PR 7861
=======
constexpr u32 STATE_VERSION = 130;  // Last changed in PR 9545
>>>>>>> 1daefeb2

// Maps savestate versions to Dolphin versions.
// Versions after 42 don't need to be added to this list,
// because they save the exact Dolphin version to savestates.
static const std::map<u32, std::pair<std::string, std::string>> s_old_versions = {
    // The 16 -> 17 change modified the size of StateHeader,
    // so versions older than that can't even be decompressed anymore
    {17, {"3.5-1311", "3.5-1364"}}, {18, {"3.5-1366", "3.5-1371"}}, {19, {"3.5-1372", "3.5-1408"}},
    {20, {"3.5-1409", "4.0-704"}},  {21, {"4.0-705", "4.0-889"}},   {22, {"4.0-905", "4.0-1871"}},
    {23, {"4.0-1873", "4.0-1900"}}, {24, {"4.0-1902", "4.0-1919"}}, {25, {"4.0-1921", "4.0-1936"}},
    {26, {"4.0-1939", "4.0-1959"}}, {27, {"4.0-1961", "4.0-2018"}}, {28, {"4.0-2020", "4.0-2291"}},
    {29, {"4.0-2293", "4.0-2360"}}, {30, {"4.0-2362", "4.0-2628"}}, {31, {"4.0-2632", "4.0-3331"}},
    {32, {"4.0-3334", "4.0-3340"}}, {33, {"4.0-3342", "4.0-3373"}}, {34, {"4.0-3376", "4.0-3402"}},
    {35, {"4.0-3409", "4.0-3603"}}, {36, {"4.0-3610", "4.0-4480"}}, {37, {"4.0-4484", "4.0-4943"}},
    {38, {"4.0-4963", "4.0-5267"}}, {39, {"4.0-5279", "4.0-5525"}}, {40, {"4.0-5531", "4.0-5809"}},
    {41, {"4.0-5811", "4.0-5923"}}, {42, {"4.0-5925", "4.0-5946"}}};

enum
{
  STATE_NONE = 0,
  STATE_SAVE = 1,
  STATE_LOAD = 2,
};

<<<<<<< HEAD
//NARRYSMOD_HIJACK
//static bool g_use_compression = false;
static bool g_use_compression = true;
=======
static bool s_use_compression = true;
>>>>>>> 1daefeb2

void EnableCompression(bool compression)
{
  s_use_compression = compression;
}

// Returns true if state version matches current Dolphin state version, false otherwise.
static bool DoStateVersion(PointerWrap& p, std::string* version_created_by)
{
  u32 version = STATE_VERSION;
  {
    static const u32 COOKIE_BASE = 0xBAADBABE;
    u32 cookie = version + COOKIE_BASE;
    p.Do(cookie);
    version = cookie - COOKIE_BASE;
  }

  *version_created_by = Common::scm_rev_str;
  if (version > 42)
    p.Do(*version_created_by);
  else
    version_created_by->clear();

  if (version != STATE_VERSION)
  {
    if (version_created_by->empty() && s_old_versions.count(version))
    {
      // The savestate is from an old version that doesn't
      // save the Dolphin version number to savestates, but
      // by looking up the savestate version number, it is possible
      // to know approximately which Dolphin version was used.

      std::pair<std::string, std::string> version_range = s_old_versions.find(version)->second;
      std::string oldest_version = version_range.first;
      std::string newest_version = version_range.second;

      *version_created_by = "Dolphin " + oldest_version + " - " + newest_version;
    }

    return false;
  }

  p.DoMarker("Version");
  return true;
}

static std::string DoState(PointerWrap& p)
{
  std::string version_created_by;
  if (!DoStateVersion(p, &version_created_by))
  {
    p.SetMode(PointerWrap::MODE_MEASURE);
    return version_created_by;
  }

  bool is_wii = SConfig::GetInstance().bWii || SConfig::GetInstance().m_is_mios;
  const bool is_wii_currently = is_wii;
  p.Do(is_wii);
  if (is_wii != is_wii_currently)
  {
    OSD::AddMessage(fmt::format("Cannot load a savestate created under {} mode in {} mode",
                                is_wii ? "Wii" : "GC", is_wii_currently ? "Wii" : "GC"),
                    OSD::Duration::NORMAL, OSD::Color::RED);
    p.SetMode(PointerWrap::MODE_MEASURE);
    return version_created_by;
  }

  // Check to make sure the emulated memory sizes are the same as the savestate
  u32 state_mem1_size = Memory::GetRamSizeReal();
  u32 state_mem2_size = Memory::GetExRamSizeReal();
  p.Do(state_mem1_size);
  p.Do(state_mem2_size);
  if (state_mem1_size != Memory::GetRamSizeReal() || state_mem2_size != Memory::GetExRamSizeReal())
  {
    OSD::AddMessage(fmt::format("Memory size mismatch!\n"
                                "Current | MEM1 {:08X} ({:3}MB)    MEM2 {:08X} ({:3}MB)\n"
                                "State   | MEM1 {:08X} ({:3}MB)    MEM2 {:08X} ({:3}MB)",
                                Memory::GetRamSizeReal(), Memory::GetRamSizeReal() / 0x100000U,
                                Memory::GetExRamSizeReal(), Memory::GetExRamSizeReal() / 0x100000U,
                                state_mem1_size, state_mem1_size / 0x100000U, state_mem2_size,
                                state_mem2_size / 0x100000U));
    p.SetMode(PointerWrap::MODE_MEASURE);
    return;
  }

  // Movie must be done before the video backend, because the window is redrawn in the video backend
  // state load, and the frame number must be up-to-date.
  Movie::DoState(p);
  p.DoMarker("Movie");

  // Begin with video backend, so that it gets a chance to clear its caches and writeback modified
  // things to RAM
  g_video_backend->DoState(p);
  p.DoMarker("video_backend");

  PowerPC::DoState(p);
  p.DoMarker("PowerPC");
  // CoreTiming needs to be restored before restoring Hardware because
  // the controller code might need to schedule an event if the controller has changed.
  CoreTiming::DoState(p);
  p.DoMarker("CoreTiming");
  HW::DoState(p);
  p.DoMarker("HW");
  if (SConfig::GetInstance().bWii)
    Wiimote::DoState(p);
  p.DoMarker("Wiimote");
  Gecko::DoState(p);
  p.DoMarker("Gecko");
<<<<<<< HEAD

#if defined(HAVE_FFMPEG)
  AVIDump::DoState();
#endif

  return version_created_by;
=======
>>>>>>> 1daefeb2
}

void LoadFromBuffer(std::vector<u8>& buffer)
{
  if (NetPlay::IsNetPlayRunning())
  {
    OSD::AddMessage("Loading savestates is disabled in Netplay to prevent desyncs");
    return;
  }

  Core::RunOnCPUThread(
      [&] {
        u8* ptr = &buffer[0];
        PointerWrap p(&ptr, PointerWrap::MODE_READ);
        DoState(p);
      },
      true);
}

void SaveToBuffer(std::vector<u8>& buffer)
{
  Core::RunOnCPUThread(
      [&] {
        u8* ptr = nullptr;
        PointerWrap p(&ptr, PointerWrap::MODE_MEASURE);

        DoState(p);
        const size_t buffer_size = reinterpret_cast<size_t>(ptr);
        buffer.resize(buffer_size);

        ptr = &buffer[0];
        p.SetMode(PointerWrap::MODE_WRITE);
        DoState(p);
      },
      true);
}

// return state number not in map
static int GetEmptySlot(std::map<double, int> m)
{
  for (int i = 1; i <= (int)NUM_STATES; i++)
  {
    bool found = false;
    for (auto& p : m)
    {
      if (p.second == i)
      {
        found = true;
        break;
      }
    }
    if (!found)
      return i;
  }
  return -1;
}

static std::string MakeStateFilename(int number);

// read state timestamps
static std::map<double, int> GetSavedStates()
{
  StateHeader header;
  std::map<double, int> m;
  for (int i = 1; i <= (int)NUM_STATES; i++)
  {
    std::string filename = MakeStateFilename(i);
    if (File::Exists(filename))
    {
      if (ReadHeader(filename, header))
      {
        double d = Common::Timer::GetDoubleTime() - header.time;

        // increase time until unique value is obtained
        while (m.find(d) != m.end())
          d += .001;

        m.emplace(d, i);
      }
    }
  }
  return m;
}

struct CompressAndDumpState_args
{
  std::vector<u8>* buffer_vector;
  std::mutex* buffer_mutex;
  std::string filename;
  bool wait;
};

static void CompressAndDumpState(CompressAndDumpState_args save_args)
{
  std::lock_guard lk(*save_args.buffer_mutex);

  // ScopeGuard is used here to ensure that g_compressAndDumpStateSyncEvent.Set()
  // will be called and that it will happen after the IOFile is closed.
  // Both ScopeGuard's and IOFile's finalization occur at respective object destruction time.
  // As Local (stack) objects are destructed in the reverse order of construction and "ScopeGuard
  // on_exit"
  // is created before the "IOFile f", it is guaranteed that the file will be finalized before
  // the ScopeGuard's finalization (i.e. "g_compressAndDumpStateSyncEvent.Set()" call).
  Common::ScopeGuard on_exit([]() { g_compressAndDumpStateSyncEvent.Set(); });
  // If it is not required to wait, we call finalizer early (and it won't be called again at
  // destruction).
  if (!save_args.wait)
    on_exit.Exit();

  const u8* const buffer_data = &(*(save_args.buffer_vector))[0];
  const size_t buffer_size = (save_args.buffer_vector)->size();
  std::string& filename = save_args.filename;

  // For easy debugging
  Common::SetCurrentThreadName("SaveState thread");

  // Moving to last overwritten save-state
  if (File::Exists(filename))
  {
    if (File::Exists(File::GetUserPath(D_STATESAVES_IDX) + "lastState.sav"))
      File::Delete((File::GetUserPath(D_STATESAVES_IDX) + "lastState.sav"));
    if (File::Exists(File::GetUserPath(D_STATESAVES_IDX) + "lastState.sav.dtm"))
      File::Delete((File::GetUserPath(D_STATESAVES_IDX) + "lastState.sav.dtm"));

    if (!File::Rename(filename, File::GetUserPath(D_STATESAVES_IDX) + "lastState.sav"))
      Core::DisplayMessage("Failed to move previous state to state undo backup", 1000);
    else if (File::Exists(filename + ".dtm"))
      File::Rename(filename + ".dtm", File::GetUserPath(D_STATESAVES_IDX) + "lastState.sav.dtm");
  }

  if ((Movie::IsMovieActive()) && !Movie::IsJustStartingRecordingInputFromSaveState())
    Movie::SaveRecording(filename + ".dtm");
  else if (!Movie::IsMovieActive())
    File::Delete(filename + ".dtm");

  File::IOFile f(filename, "wb");
  if (!f)
  {
    Core::DisplayMessage("Could not save state", 2000);
    return;
  }

  // Setting up the header
  StateHeader header{};
  SConfig::GetInstance().GetGameID().copy(header.gameID, std::size(header.gameID));
  header.size = s_use_compression ? (u32)buffer_size : 0;
  header.time = Common::Timer::GetDoubleTime();

  f.WriteArray(&header, 1);

  if (header.size != 0)  // non-zero header size means the state is compressed
  {
    lzo_uint i = 0;
    while (true)
    {
      lzo_uint32 cur_len = 0;
      lzo_uint out_len = 0;

      if ((i + IN_LEN) >= buffer_size)
      {
        cur_len = (lzo_uint32)(buffer_size - i);
      }
      else
      {
        cur_len = IN_LEN;
      }

      if (lzo1x_1_compress(buffer_data + i, cur_len, out, &out_len, wrkmem) != LZO_E_OK)
        PanicAlertFmtT("Internal LZO Error - compression failed");

      // The size of the data to write is 'out_len'
      f.WriteArray((lzo_uint32*)&out_len, 1);
      f.WriteBytes(out, out_len);

      if (cur_len != IN_LEN)
        break;

      i += cur_len;
    }
  }
  else  // uncompressed
  {
    f.WriteBytes(buffer_data, buffer_size);
  }

  Core::DisplayMessage(fmt::format("Saved State to {}", filename), 2000);
  Host_UpdateMainFrame();
}

void SaveAs(const std::string& filename, bool wait)
{
  if (s_load_or_save_in_progress)
    return;

  s_load_or_save_in_progress = true;

  Core::RunOnCPUThread(
      [&] {
        // Measure the size of the buffer.
        u8* ptr = nullptr;
        PointerWrap p(&ptr, PointerWrap::MODE_MEASURE);
        DoState(p);
        const size_t buffer_size = reinterpret_cast<size_t>(ptr);

        // Then actually do the write.
        {
          std::lock_guard lk(g_cs_current_buffer);
          g_current_buffer.resize(buffer_size);
          ptr = &g_current_buffer[0];
          p.SetMode(PointerWrap::MODE_WRITE);
          DoState(p);
        }

        if (p.GetMode() == PointerWrap::MODE_WRITE)
        {
          Core::DisplayMessage("Saving State...", 1000);

          CompressAndDumpState_args save_args;
          save_args.buffer_vector = &g_current_buffer;
          save_args.buffer_mutex = &g_cs_current_buffer;
          save_args.filename = filename;
          save_args.wait = wait;

          Flush();
          g_save_thread = std::thread(CompressAndDumpState, save_args);
          g_compressAndDumpStateSyncEvent.Wait();
        }
        else
        {
          // someone aborted the save by changing the mode?
          Core::DisplayMessage("Unable to save: Internal DoState Error", 4000);
        }
      },
      true);

  s_load_or_save_in_progress = false;
}

bool ReadHeader(const std::string& filename, StateHeader& header)
{
  Flush();
  File::IOFile f(filename, "rb");
  return f.ReadArray(&header, 1);
}

std::string GetInfoStringOfSlot(int slot, bool translate)
{
  std::string filename = MakeStateFilename(slot);
  if (!File::Exists(filename))
    return translate ? Common::GetStringT("Empty") : "Empty";

  State::StateHeader header;
  if (!ReadHeader(filename, header))
    return translate ? Common::GetStringT("Unknown") : "Unknown";

  return Common::Timer::GetDateTimeFormatted(header.time);
}

u64 GetUnixTimeOfSlot(int slot)
{
  State::StateHeader header;
  if (!ReadHeader(MakeStateFilename(slot), header))
    return 0;

  constexpr u64 MS_PER_SEC = 1000;
  return static_cast<u64>(header.time * MS_PER_SEC) +
         (Common::Timer::DOUBLE_TIME_OFFSET * MS_PER_SEC);
}

static void LoadFileStateData(const std::string& filename, std::vector<u8>& ret_data)
{
  Flush();
  File::IOFile f(filename, "rb");

  StateHeader header;
  if (!f.ReadArray(&header, 1))
  {
    Core::DisplayMessage("State not found", 2000);
    return;
  }

  if (strncmp(SConfig::GetInstance().GetGameID().c_str(), header.gameID, 6))
  {
    Core::DisplayMessage(fmt::format("State belongs to a different game (ID {})",
                                     std::string_view{header.gameID, std::size(header.gameID)}),
                         2000);
    return;
  }

  std::vector<u8> buffer;

  if (header.size != 0)  // non-zero size means the state is compressed
  {
    //Narrysmod - Don't show this message
    //Core::DisplayMessage("Decompressing State...", 500);

    buffer.resize(header.size);

    lzo_uint i = 0;
    while (true)
    {
      lzo_uint32 cur_len = 0;  // number of bytes to read
      lzo_uint new_len = 0;    // number of bytes to write

      if (!f.ReadArray(&cur_len, 1))
        break;

      f.ReadBytes(out, cur_len);
      const int res = lzo1x_decompress(out, cur_len, &buffer[i], &new_len, nullptr);
      if (res != LZO_E_OK)
      {
        // This doesn't seem to happen anymore.
        PanicAlertFmtT("Internal LZO Error - decompression failed ({0}) ({1}, {2}) \n"
                       "Try loading the state again",
                       res, i, new_len);
        return;
      }

      i += new_len;
    }
  }
  else  // uncompressed
  {
    const auto size = static_cast<size_t>(f.GetSize() - sizeof(StateHeader));
    buffer.resize(size);

    if (!f.ReadBytes(&buffer[0], size))
    {
      PanicAlertFmt("Error reading bytes: {0}", size);
      return;
    }
  }

  // all good
  ret_data.swap(buffer);
}

void LoadAs(const std::string& filename)
{
  if (!Core::IsRunning() || s_load_or_save_in_progress)
  {
    return;
  }
  else if (NetPlay::IsNetPlayRunning())
  {
    OSD::AddMessage("Loading savestates is disabled in Netplay to prevent desyncs");
    return;
  }

<<<<<<< HEAD
  Core::RunAsCPUThread([&] {
    g_loadDepth++;

    // Save temp buffer for undo load state
    if (!Movie::IsJustStartingRecordingInputFromSaveState())
    {
      std::lock_guard<std::mutex> lk(g_cs_undo_load_buffer);
      SaveToBuffer(g_undo_load_buffer);
      if (Movie::IsMovieActive())
        Movie::SaveRecording(File::GetUserPath(D_STATESAVES_IDX) + "undo.dtm");
      else if (File::Exists(File::GetUserPath(D_STATESAVES_IDX) + "undo.dtm"))
        File::Delete(File::GetUserPath(D_STATESAVES_IDX) + "undo.dtm");
    }

    bool loaded = false;
    bool loadedSuccessfully = false;
    std::string version_created_by;

    // brackets here are so buffer gets freed ASAP
    {
      std::vector<u8> buffer;
      LoadFileStateData(filename, buffer);

      if (!buffer.empty())
      {
        u8* ptr = &buffer[0];
        PointerWrap p(&ptr, PointerWrap::MODE_READ);
        version_created_by = DoState(p);
        loaded = true;
        loadedSuccessfully = (p.GetMode() == PointerWrap::MODE_READ);
      }
    }

    if (loaded)
    {
      if (loadedSuccessfully)
      {
        Core::DisplayMessage(StringFromFormat("Loaded state from %s", filename.c_str()), 2000);
        if (File::Exists(filename + ".dtm"))
          Movie::LoadInput(filename + ".dtm");
        else if (!Movie::IsJustStartingRecordingInputFromSaveState() &&
                 !Movie::IsJustStartingPlayingInputFromSaveState())
          Movie::EndPlayInput(false);
      }
      else
      {
        // failed to load
        Core::DisplayMessage("Unable to load: Can't load state from other versions!", 4000);
        if (!version_created_by.empty())
          Core::DisplayMessage("The savestate was created using " + version_created_by, 4000);

        // since we could be in an inconsistent state now (and might crash or whatever), undo.
        if (g_loadDepth < 2)
          UndoLoadState();
      }
    }

    if (s_on_after_load_callback)
      s_on_after_load_callback();

    g_loadDepth--;
  });
=======
  s_load_or_save_in_progress = true;

  Core::RunOnCPUThread(
      [&] {
        // Save temp buffer for undo load state
        if (!Movie::IsJustStartingRecordingInputFromSaveState())
        {
          std::lock_guard lk(g_cs_undo_load_buffer);
          SaveToBuffer(g_undo_load_buffer);
          if (Movie::IsMovieActive())
            Movie::SaveRecording(File::GetUserPath(D_STATESAVES_IDX) + "undo.dtm");
          else if (File::Exists(File::GetUserPath(D_STATESAVES_IDX) + "undo.dtm"))
            File::Delete(File::GetUserPath(D_STATESAVES_IDX) + "undo.dtm");
        }

        bool loaded = false;
        bool loadedSuccessfully = false;

        // brackets here are so buffer gets freed ASAP
        {
          std::vector<u8> buffer;
          LoadFileStateData(filename, buffer);

          if (!buffer.empty())
          {
            u8* ptr = &buffer[0];
            PointerWrap p(&ptr, PointerWrap::MODE_READ);
            DoState(p);
            loaded = true;
            loadedSuccessfully = (p.GetMode() == PointerWrap::MODE_READ);
          }
        }

        if (loaded)
        {
          if (loadedSuccessfully)
          {
            Core::DisplayMessage(fmt::format("Loaded state from {}", filename), 2000);
            if (File::Exists(filename + ".dtm"))
              Movie::LoadInput(filename + ".dtm");
            else if (!Movie::IsJustStartingRecordingInputFromSaveState() &&
                     !Movie::IsJustStartingPlayingInputFromSaveState())
              Movie::EndPlayInput(false);
          }
          else
          {
            Core::DisplayMessage("The savestate could not be loaded", OSD::Duration::NORMAL);

            // since we could be in an inconsistent state now (and might crash or whatever), undo.
            UndoLoadState();
          }
        }

        if (s_on_after_load_callback)
          s_on_after_load_callback();
      },
      true);

  s_load_or_save_in_progress = false;
>>>>>>> 1daefeb2
}

void SetOnAfterLoadCallback(AfterLoadCallbackFunc callback)
{
  s_on_after_load_callback = std::move(callback);
}

void Init()
{
  if (lzo_init() != LZO_E_OK)
    PanicAlertFmtT("Internal LZO Error - lzo_init() failed");
}

void Shutdown()
{
  Flush();

  // swapping with an empty vector, rather than clear()ing
  // this gives a better guarantee to free the allocated memory right NOW (as opposed to, actually,
  // never)
  {
    std::lock_guard lk(g_cs_current_buffer);
    std::vector<u8>().swap(g_current_buffer);
  }

  {
    std::lock_guard lk(g_cs_undo_load_buffer);
    std::vector<u8>().swap(g_undo_load_buffer);
  }
}

static std::string MakeStateFilename(int number)
{
  return fmt::format("{}{}.s{:02d}", File::GetUserPath(D_STATESAVES_IDX),
                     SConfig::GetInstance().GetGameID(), number);
}

void Save(int slot, bool wait)
{
  SaveAs(MakeStateFilename(slot), wait);
}

void Load(int slot)
{
  LoadAs(MakeStateFilename(slot));
}

void LoadLastSaved(int i)
{
  std::map<double, int> savedStates = GetSavedStates();

  if (i > (int)savedStates.size())
    Core::DisplayMessage("State doesn't exist", 2000);
  else
  {
    std::map<double, int>::iterator it = savedStates.begin();
    std::advance(it, i - 1);
    Load(it->second);
  }
}

// must wait for state to be written because it must know if all slots are taken
void SaveFirstSaved()
{
  std::map<double, int> savedStates = GetSavedStates();

  // save to an empty slot
  if (savedStates.size() < NUM_STATES)
    Save(GetEmptySlot(savedStates), true);
  // overwrite the oldest state
  else
  {
    std::map<double, int>::iterator it = savedStates.begin();
    std::advance(it, savedStates.size() - 1);
    Save(it->second, true);
  }
}

void Flush()
{
  // If already saving state, wait for it to finish
  if (g_save_thread.joinable())
    g_save_thread.join();
}

// Load the last state before loading the state
void UndoLoadState()
{
  std::lock_guard lk(g_cs_undo_load_buffer);
  if (!g_undo_load_buffer.empty())
  {
    if (File::Exists(File::GetUserPath(D_STATESAVES_IDX) + "undo.dtm") || (!Movie::IsMovieActive()))
    {
      LoadFromBuffer(g_undo_load_buffer);
      if (Movie::IsMovieActive())
        Movie::LoadInput(File::GetUserPath(D_STATESAVES_IDX) + "undo.dtm");
    }
    else
    {
      PanicAlertFmtT("No undo.dtm found, aborting undo load state to prevent movie desyncs");
    }
  }
  else
  {
    PanicAlertFmtT("There is nothing to undo!");
  }
}

// Load the state that the last save state overwritten on
void UndoSaveState()
{
  LoadAs(File::GetUserPath(D_STATESAVES_IDX) + "lastState.sav");
}

}  // namespace State<|MERGE_RESOLUTION|>--- conflicted
+++ resolved
@@ -74,11 +74,7 @@
 static std::thread g_save_thread;
 
 // Don't forget to increase this after doing changes on the savestate system
-<<<<<<< HEAD
-static const u32 STATE_VERSION = 109;  // Last changed in PR 7861
-=======
 constexpr u32 STATE_VERSION = 130;  // Last changed in PR 9545
->>>>>>> 1daefeb2
 
 // Maps savestate versions to Dolphin versions.
 // Versions after 42 don't need to be added to this list,
@@ -103,13 +99,7 @@
   STATE_LOAD = 2,
 };
 
-<<<<<<< HEAD
-//NARRYSMOD_HIJACK
-//static bool g_use_compression = false;
-static bool g_use_compression = true;
-=======
 static bool s_use_compression = true;
->>>>>>> 1daefeb2
 
 void EnableCompression(bool compression)
 {
@@ -156,13 +146,18 @@
   return true;
 }
 
-static std::string DoState(PointerWrap& p)
+static void DoState(PointerWrap& p)
 {
   std::string version_created_by;
   if (!DoStateVersion(p, &version_created_by))
   {
+    const std::string message =
+        version_created_by.empty() ?
+            "This savestate was created using an incompatible version of Dolphin" :
+            "This savestate was created using the incompatible version " + version_created_by;
+    Core::DisplayMessage(message, OSD::Duration::NORMAL);
     p.SetMode(PointerWrap::MODE_MEASURE);
-    return version_created_by;
+    return;
   }
 
   bool is_wii = SConfig::GetInstance().bWii || SConfig::GetInstance().m_is_mios;
@@ -174,7 +169,7 @@
                                 is_wii ? "Wii" : "GC", is_wii_currently ? "Wii" : "GC"),
                     OSD::Duration::NORMAL, OSD::Color::RED);
     p.SetMode(PointerWrap::MODE_MEASURE);
-    return version_created_by;
+    return;
   }
 
   // Check to make sure the emulated memory sizes are the same as the savestate
@@ -218,15 +213,6 @@
   p.DoMarker("Wiimote");
   Gecko::DoState(p);
   p.DoMarker("Gecko");
-<<<<<<< HEAD
-
-#if defined(HAVE_FFMPEG)
-  AVIDump::DoState();
-#endif
-
-  return version_created_by;
-=======
->>>>>>> 1daefeb2
 }
 
 void LoadFromBuffer(std::vector<u8>& buffer)
@@ -520,8 +506,7 @@
 
   if (header.size != 0)  // non-zero size means the state is compressed
   {
-    //Narrysmod - Don't show this message
-    //Core::DisplayMessage("Decompressing State...", 500);
+    Core::DisplayMessage("Decompressing State...", 500);
 
     buffer.resize(header.size);
 
@@ -576,70 +561,6 @@
     return;
   }
 
-<<<<<<< HEAD
-  Core::RunAsCPUThread([&] {
-    g_loadDepth++;
-
-    // Save temp buffer for undo load state
-    if (!Movie::IsJustStartingRecordingInputFromSaveState())
-    {
-      std::lock_guard<std::mutex> lk(g_cs_undo_load_buffer);
-      SaveToBuffer(g_undo_load_buffer);
-      if (Movie::IsMovieActive())
-        Movie::SaveRecording(File::GetUserPath(D_STATESAVES_IDX) + "undo.dtm");
-      else if (File::Exists(File::GetUserPath(D_STATESAVES_IDX) + "undo.dtm"))
-        File::Delete(File::GetUserPath(D_STATESAVES_IDX) + "undo.dtm");
-    }
-
-    bool loaded = false;
-    bool loadedSuccessfully = false;
-    std::string version_created_by;
-
-    // brackets here are so buffer gets freed ASAP
-    {
-      std::vector<u8> buffer;
-      LoadFileStateData(filename, buffer);
-
-      if (!buffer.empty())
-      {
-        u8* ptr = &buffer[0];
-        PointerWrap p(&ptr, PointerWrap::MODE_READ);
-        version_created_by = DoState(p);
-        loaded = true;
-        loadedSuccessfully = (p.GetMode() == PointerWrap::MODE_READ);
-      }
-    }
-
-    if (loaded)
-    {
-      if (loadedSuccessfully)
-      {
-        Core::DisplayMessage(StringFromFormat("Loaded state from %s", filename.c_str()), 2000);
-        if (File::Exists(filename + ".dtm"))
-          Movie::LoadInput(filename + ".dtm");
-        else if (!Movie::IsJustStartingRecordingInputFromSaveState() &&
-                 !Movie::IsJustStartingPlayingInputFromSaveState())
-          Movie::EndPlayInput(false);
-      }
-      else
-      {
-        // failed to load
-        Core::DisplayMessage("Unable to load: Can't load state from other versions!", 4000);
-        if (!version_created_by.empty())
-          Core::DisplayMessage("The savestate was created using " + version_created_by, 4000);
-
-        // since we could be in an inconsistent state now (and might crash or whatever), undo.
-        if (g_loadDepth < 2)
-          UndoLoadState();
-      }
-    }
-
-    if (s_on_after_load_callback)
-      s_on_after_load_callback();
-
-    g_loadDepth--;
-  });
-=======
   s_load_or_save_in_progress = true;
 
   Core::RunOnCPUThread(
@@ -699,7 +620,6 @@
       true);
 
   s_load_or_save_in_progress = false;
->>>>>>> 1daefeb2
 }
 
 void SetOnAfterLoadCallback(AfterLoadCallbackFunc callback)
