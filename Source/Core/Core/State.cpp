--- conflicted
+++ resolved
@@ -98,13 +98,7 @@
   STATE_LOAD = 2,
 };
 
-<<<<<<< HEAD
-//NARRYSMOD_HIJACK
-//static bool g_use_compression = false;
-static bool g_use_compression = true;
-=======
 static bool s_use_compression = true;
->>>>>>> 39ccdc1f
 
 void EnableCompression(bool compression)
 {
