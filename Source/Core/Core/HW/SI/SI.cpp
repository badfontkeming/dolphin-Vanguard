// Copyright 2008 Dolphin Emulator Project
// SPDX-License-Identifier: GPL-2.0-or-later

#include "Core/HW/SI/SI.h"

#include <algorithm>
#include <array>
#include <atomic>
#include <cstring>
#include <iomanip>
#include <memory>
#include <sstream>

#include "Common/BitField.h"
#include "Common/ChunkFile.h"
#include "Common/CommonTypes.h"
#include "Common/Logging/Log.h"
#include "Common/Swap.h"
#include "Core/Config/MainSettings.h"
#include "Core/ConfigManager.h"
#include "Core/CoreTiming.h"
#include "Core/HW/MMIO.h"
#include "Core/HW/ProcessorInterface.h"
#include "Core/HW/SI/SI_DeviceGBA.h"
#include "Core/HW/SystemTimers.h"
#include "Core/Movie.h"
#include "Core/NetPlayProto.h"
#include "Core/System.h"

#include "InputCommon/ControllerInterface/ControllerInterface.h"

namespace SerialInterface
{
// SI Interrupt Types
enum SIInterruptType
{
  INT_RDSTINT = 0,
  INT_TCINT = 1,
};

// SI Internal Hardware Addresses
enum
{
  SI_CHANNEL_0_OUT = 0x00,
  SI_CHANNEL_0_IN_HI = 0x04,
  SI_CHANNEL_0_IN_LO = 0x08,
  SI_CHANNEL_1_OUT = 0x0C,
  SI_CHANNEL_1_IN_HI = 0x10,
  SI_CHANNEL_1_IN_LO = 0x14,
  SI_CHANNEL_2_OUT = 0x18,
  SI_CHANNEL_2_IN_HI = 0x1C,
  SI_CHANNEL_2_IN_LO = 0x20,
  SI_CHANNEL_3_OUT = 0x24,
  SI_CHANNEL_3_IN_HI = 0x28,
  SI_CHANNEL_3_IN_LO = 0x2C,
  SI_POLL = 0x30,
  SI_COM_CSR = 0x34,
  SI_STATUS_REG = 0x38,
  SI_EXI_CLOCK_COUNT = 0x3C,
  SI_IO_BUFFER = 0x80,
};

// SI Channel Output
union USIChannelOut
{
  u32 hex = 0;

  BitField<0, 8, u32> OUTPUT1;
  BitField<8, 8, u32> OUTPUT0;
  BitField<16, 8, u32> CMD;
  BitField<24, 8, u32> reserved;
};

// SI Channel Input High u32
union USIChannelIn_Hi
{
  u32 hex = 0;

  BitField<0, 8, u32> INPUT3;
  BitField<8, 8, u32> INPUT2;
  BitField<16, 8, u32> INPUT1;
  BitField<24, 6, u32> INPUT0;
  BitField<30, 1, u32> ERRLATCH;  // 0: no error  1: Error latched. Check SISR.
  BitField<31, 1, u32> ERRSTAT;   // 0: no error  1: error on last transfer
};

// SI Channel Input Low u32
union USIChannelIn_Lo
{
  u32 hex = 0;

  BitField<0, 8, u32> INPUT7;
  BitField<8, 8, u32> INPUT6;
  BitField<16, 8, u32> INPUT5;
  BitField<24, 8, u32> INPUT4;
};

// SI Channel
struct SSIChannel
{
  USIChannelOut out{};
  USIChannelIn_Hi in_hi{};
  USIChannelIn_Lo in_lo{};
  std::unique_ptr<ISIDevice> device;

  bool has_recent_device_change = false;
};

// SI Poll: Controls how often a device is polled
union USIPoll
{
  u32 hex = 0;

  BitField<0, 1, u32> VBCPY3;  // 1: write to output buffer only on vblank
  BitField<1, 1, u32> VBCPY2;
  BitField<2, 1, u32> VBCPY1;
  BitField<3, 1, u32> VBCPY0;
  BitField<4, 1, u32> EN3;  // Enable polling of channel
  BitField<5, 1, u32> EN2;  //  does not affect communication RAM transfers
  BitField<6, 1, u32> EN1;
  BitField<7, 1, u32> EN0;
  BitField<8, 8, u32> Y;    // Polls per frame
  BitField<16, 10, u32> X;  // Polls per X lines. begins at vsync, min 7, max depends on video mode
  BitField<26, 6, u32> reserved;
};

// SI Communication Control Status Register
union USIComCSR
{
  u32 hex = 0;

  BitField<0, 1, u32> TSTART;   // write: start transfer  read: transfer status
  BitField<1, 2, u32> CHANNEL;  // determines which SI channel will be
                                // used on the communication interface.
  BitField<3, 3, u32> reserved_1;
  BitField<6, 1, u32> CALLBEN;  // Callback enable
  BitField<7, 1, u32> CMDEN;    // Command enable?
  BitField<8, 7, u32> INLNGTH;
  BitField<15, 1, u32> reserved_2;
  BitField<16, 7, u32> OUTLNGTH;  // Communication Channel Output Length in bytes
  BitField<23, 1, u32> reserved_3;
  BitField<24, 1, u32> CHANEN;      // Channel enable?
  BitField<25, 2, u32> CHANNUM;     // Channel number?
  BitField<27, 1, u32> RDSTINTMSK;  // Read Status Interrupt Status Mask
  BitField<28, 1, u32> RDSTINT;     // Read Status Interrupt Status
  BitField<29, 1, u32> COMERR;      // Communication Error (set 0)
  BitField<30, 1, u32> TCINTMSK;    // Transfer Complete Interrupt Mask
  BitField<31, 1, u32> TCINT;       // Transfer Complete Interrupt

  USIComCSR() = default;
  explicit USIComCSR(u32 value) : hex{value} {}
};

// SI Status Register
union USIStatusReg
{
  u32 hex = 0;

  BitField<0, 1, u32> UNRUN3;       // (RWC) write 1: bit cleared  read 1: main proc underrun error
  BitField<1, 1, u32> OVRUN3;       // (RWC) write 1: bit cleared  read 1: overrun error
  BitField<2, 1, u32> COLL3;        // (RWC) write 1: bit cleared  read 1: collision error
  BitField<3, 1, u32> NOREP3;       // (RWC) write 1: bit cleared  read 1: response error
  BitField<4, 1, u32> WRST3;        // (R) 1: buffer channel0 not copied
  BitField<5, 1, u32> RDST3;        // (R) 1: new Data available
  BitField<6, 2, u32> reserved_1;   // 7:6
  BitField<8, 1, u32> UNRUN2;       // (RWC) write 1: bit cleared  read 1: main proc underrun error
  BitField<9, 1, u32> OVRUN2;       // (RWC) write 1: bit cleared  read 1: overrun error
  BitField<10, 1, u32> COLL2;       // (RWC) write 1: bit cleared  read 1: collision error
  BitField<11, 1, u32> NOREP2;      // (RWC) write 1: bit cleared  read 1: response error
  BitField<12, 1, u32> WRST2;       // (R) 1: buffer channel0 not copied
  BitField<13, 1, u32> RDST2;       // (R) 1: new Data available
  BitField<14, 2, u32> reserved_2;  // 15:14
  BitField<16, 1, u32> UNRUN1;      // (RWC) write 1: bit cleared  read 1: main proc underrun error
  BitField<17, 1, u32> OVRUN1;      // (RWC) write 1: bit cleared  read 1: overrun error
  BitField<18, 1, u32> COLL1;       // (RWC) write 1: bit cleared  read 1: collision error
  BitField<19, 1, u32> NOREP1;      // (RWC) write 1: bit cleared  read 1: response error
  BitField<20, 1, u32> WRST1;       // (R) 1: buffer channel0 not copied
  BitField<21, 1, u32> RDST1;       // (R) 1: new Data available
  BitField<22, 2, u32> reserved_3;  // 23:22
  BitField<24, 1, u32> UNRUN0;      // (RWC) write 1: bit cleared  read 1: main proc underrun error
  BitField<25, 1, u32> OVRUN0;      // (RWC) write 1: bit cleared  read 1: overrun error
  BitField<26, 1, u32> COLL0;       // (RWC) write 1: bit cleared  read 1: collision error
  BitField<27, 1, u32> NOREP0;      // (RWC) write 1: bit cleared  read 1: response error
  BitField<28, 1, u32> WRST0;       // (R) 1: buffer channel0 not copied
  BitField<29, 1, u32> RDST0;       // (R) 1: new Data available
  BitField<30, 1, u32> reserved_4;
  BitField<31, 1, u32> WR;  // (RW) write 1 start copy, read 0 copy done

  USIStatusReg() = default;
  explicit USIStatusReg(u32 value) : hex{value} {}
};

// SI EXI Clock Count
union USIEXIClockCount
{
  u32 hex = 0;

  BitField<0, 1, u32> LOCK;  // 1: prevents CPU from setting EXI clock to 32MHz
  BitField<1, 30, u32> reserved;
};

struct SerialInterfaceState::Data
{
  CoreTiming::EventType* event_type_change_device = nullptr;
  CoreTiming::EventType* event_type_tranfer_pending = nullptr;
  std::array<CoreTiming::EventType*, MAX_SI_CHANNELS> event_types_device{};

  // User-configured device type. possibly overridden by TAS/Netplay
  std::array<std::atomic<SIDevices>, MAX_SI_CHANNELS> desired_device_types{};

  std::array<SSIChannel, MAX_SI_CHANNELS> channel{};
  USIPoll poll;
  USIComCSR com_csr;
  USIStatusReg status_reg;
  USIEXIClockCount exi_clock_count;
  std::array<u8, 128> si_buffer{};
};

SerialInterfaceState::SerialInterfaceState() : m_data(std::make_unique<Data>())
{
}

SerialInterfaceState::~SerialInterfaceState() = default;

static void SetNoResponse(u32 channel)
{
  auto& state = Core::System::GetInstance().GetSerialInterfaceState().GetData();
  // raise the NO RESPONSE error
  switch (channel)
  {
  case 0:
    state.status_reg.NOREP0 = 1;
    break;
  case 1:
    state.status_reg.NOREP1 = 1;
    break;
  case 2:
    state.status_reg.NOREP2 = 1;
    break;
  case 3:
    state.status_reg.NOREP3 = 1;
    break;
  }
}

static void ChangeDeviceCallback(Core::System& system, u64 user_data, s64 cycles_late)
{
  // The purpose of this callback is to simply re-enable device changes.
  auto& state = system.GetSerialInterfaceState().GetData();
  state.channel[user_data].has_recent_device_change = false;
}

static void UpdateInterrupts()
{
  // check if we have to update the RDSTINT flag
  auto& system = Core::System::GetInstance();
  auto& state = system.GetSerialInterfaceState().GetData();
  if (state.status_reg.RDST0 || state.status_reg.RDST1 || state.status_reg.RDST2 ||
      state.status_reg.RDST3)
  {
    state.com_csr.RDSTINT = 1;
  }
  else
  {
    state.com_csr.RDSTINT = 0;
  }

  // check if we have to generate an interrupt
  const bool generate_interrupt = (state.com_csr.RDSTINT & state.com_csr.RDSTINTMSK) != 0 ||
                                  (state.com_csr.TCINT & state.com_csr.TCINTMSK) != 0;

  system.GetProcessorInterface().SetInterrupt(ProcessorInterface::INT_CAUSE_SI, generate_interrupt);
}

static void GenerateSIInterrupt(SIInterruptType type)
{
  auto& state = Core::System::GetInstance().GetSerialInterfaceState().GetData();
  switch (type)
  {
  case INT_RDSTINT:
    state.com_csr.RDSTINT = 1;
    break;
  case INT_TCINT:
    state.com_csr.TCINT = 1;
    break;
  }

  UpdateInterrupts();
}

constexpr u32 SI_XFER_LENGTH_MASK = 0x7f;

// Translate [0,1,2,...,126,127] to [128,1,2,...,126,127]
constexpr s32 ConvertSILengthField(u32 field)
{
  return ((field - 1) & SI_XFER_LENGTH_MASK) + 1;
}

static void RunSIBuffer(Core::System& system, u64 user_data, s64 cycles_late)
{
  auto& state = system.GetSerialInterfaceState().GetData();
  if (state.com_csr.TSTART)
  {
    const s32 request_length = ConvertSILengthField(state.com_csr.OUTLNGTH);
    const s32 expected_response_length = ConvertSILengthField(state.com_csr.INLNGTH);
    const std::vector<u8> request_copy(state.si_buffer.data(),
                                       state.si_buffer.data() + request_length);

    const std::unique_ptr<ISIDevice>& device = state.channel[state.com_csr.CHANNEL].device;
    const s32 actual_response_length = device->RunBuffer(state.si_buffer.data(), request_length);

    DEBUG_LOG_FMT(SERIALINTERFACE,
                  "RunSIBuffer  chan: {}  request_length: {}  expected_response_length: {}  "
                  "actual_response_length: {}",
                  state.com_csr.CHANNEL, request_length, expected_response_length,
                  actual_response_length);
    if (actual_response_length > 0 && expected_response_length != actual_response_length)
    {
      std::ostringstream ss;
      for (u8 b : request_copy)
      {
        ss << std::hex << std::setw(2) << std::setfill('0') << (int)b << ' ';
      }
      DEBUG_LOG_FMT(
          SERIALINTERFACE,
          "RunSIBuffer: expected_response_length({}) != actual_response_length({}): request: {}",
          expected_response_length, actual_response_length, ss.str());
    }

    // TODO:
    // 1) Wait a reasonable amount of time for the result to be available:
    //    request is N bytes, ends with a stop bit
    //    response in M bytes, ends with a stop bit
    //    processing controller-side takes K us (investigate?)
    //    each bit takes 4us ([3us low/1us high] for a 0, [1us low/3us high] for a 1)
    //    time until response is available is at least: K + ((N*8 + 1) + (M*8 + 1)) * 4 us
    // 2) Investigate the timeout period for NOREP0
    if (actual_response_length != 0)
    {
      state.com_csr.TSTART = 0;
      state.com_csr.COMERR = actual_response_length < 0;
      if (actual_response_length < 0)
        SetNoResponse(state.com_csr.CHANNEL);
      GenerateSIInterrupt(INT_TCINT);
    }
    else
    {
      system.GetCoreTiming().ScheduleEvent(device->TransferInterval() - cycles_late,
                                           state.event_type_tranfer_pending);
    }
  }
}

void DoState(PointerWrap& p)
{
  auto& state = Core::System::GetInstance().GetSerialInterfaceState().GetData();
  for (int i = 0; i < MAX_SI_CHANNELS; i++)
  {
    p.Do(state.channel[i].in_hi.hex);
    p.Do(state.channel[i].in_lo.hex);
    p.Do(state.channel[i].out.hex);
    p.Do(state.channel[i].has_recent_device_change);

    std::unique_ptr<ISIDevice>& device = state.channel[i].device;
    SIDevices type = device->GetDeviceType();
    p.Do(type);

    if (type != device->GetDeviceType())
    {
      AddDevice(SIDevice_Create(type, i));
    }

    device->DoState(p);
  }

  p.Do(state.poll);
  p.Do(state.com_csr);
  p.Do(state.status_reg);
  p.Do(state.exi_clock_count);
  p.Do(state.si_buffer);
}

template <int device_number>
static void DeviceEventCallback(Core::System& system, u64 userdata, s64 cyclesLate)
{
  auto& state = system.GetSerialInterfaceState().GetData();
  state.channel[device_number].device->OnEvent(userdata, cyclesLate);
}

static void RegisterEvents()
{
  auto& system = Core::System::GetInstance();
  auto& core_timing = system.GetCoreTiming();
  auto& state = system.GetSerialInterfaceState().GetData();
  state.event_type_change_device =
      core_timing.RegisterEvent("ChangeSIDevice", ChangeDeviceCallback);
  state.event_type_tranfer_pending = core_timing.RegisterEvent("SITransferPending", RunSIBuffer);

  constexpr std::array<CoreTiming::TimedCallback, MAX_SI_CHANNELS> event_callbacks = {
      DeviceEventCallback<0>,
      DeviceEventCallback<1>,
      DeviceEventCallback<2>,
      DeviceEventCallback<3>,
  };
  for (int i = 0; i < MAX_SI_CHANNELS; ++i)
  {
    state.event_types_device[i] =
        core_timing.RegisterEvent(fmt::format("SIEventChannel{}", i), event_callbacks[i]);
  }
}

void ScheduleEvent(int device_number, s64 cycles_into_future, u64 userdata)
{
  auto& system = Core::System::GetInstance();
  auto& core_timing = system.GetCoreTiming();
  auto& state = system.GetSerialInterfaceState().GetData();
  core_timing.ScheduleEvent(cycles_into_future, state.event_types_device[device_number], userdata);
}

void RemoveEvent(int device_number)
{
  auto& system = Core::System::GetInstance();
  auto& core_timing = system.GetCoreTiming();
  auto& state = system.GetSerialInterfaceState().GetData();
  core_timing.RemoveEvent(state.event_types_device[device_number]);
}

void Init()
{
  auto& state = Core::System::GetInstance().GetSerialInterfaceState().GetData();
  RegisterEvents();

  for (int i = 0; i < MAX_SI_CHANNELS; i++)
  {
    state.channel[i].out.hex = 0;
    state.channel[i].in_hi.hex = 0;
    state.channel[i].in_lo.hex = 0;
    state.channel[i].has_recent_device_change = false;

    if (Movie::IsMovieActive())
    {
      state.desired_device_types[i] = SIDEVICE_NONE;

      if (Movie::IsUsingGBA(i))
      {
        state.desired_device_types[i] = SIDEVICE_GC_GBA_EMULATED;
      }
      else if (Movie::IsUsingPad(i))
      {
        SIDevices current = Config::Get(Config::GetInfoForSIDevice(i));
        // GC pad-compatible devices can be used for both playing and recording
        if (Movie::IsUsingBongo(i))
          state.desired_device_types[i] = SIDEVICE_GC_TARUKONGA;
        else if (SIDevice_IsGCController(current))
          state.desired_device_types[i] = current;
        else
          state.desired_device_types[i] = SIDEVICE_GC_CONTROLLER;
      }
    }
    else if (!NetPlay::IsNetPlayRunning())
    {
      state.desired_device_types[i] = Config::Get(Config::GetInfoForSIDevice(i));
    }

    AddDevice(state.desired_device_types[i], i);
  }

  state.poll.hex = 0;
  state.poll.X = 492;

  state.com_csr.hex = 0;

  state.status_reg.hex = 0;

  state.exi_clock_count.hex = 0;

  // Supposedly set on reset, but logs from real Wii don't look like it is...
  // state.exi_clock_count.LOCK = 1;

  state.si_buffer = {};
}

void Shutdown()
{
  for (int i = 0; i < MAX_SI_CHANNELS; i++)
    RemoveDevice(i);
  GBAConnectionWaiter_Shutdown();
}

void RegisterMMIO(MMIO::Mapping* mmio, u32 base)
{
  auto& state = Core::System::GetInstance().GetSerialInterfaceState().GetData();

  // Register SI buffer direct accesses.
  const u32 io_buffer_base = base | SI_IO_BUFFER;
  for (size_t i = 0; i < state.si_buffer.size(); i += sizeof(u32))
  {
    const u32 address = base | static_cast<u32>(io_buffer_base + i);

    mmio->Register(address, MMIO::ComplexRead<u32>([i](Core::System& system, u32) {
                     auto& state_ = system.GetSerialInterfaceState().GetData();
                     u32 val;
                     std::memcpy(&val, &state_.si_buffer[i], sizeof(val));
                     return Common::swap32(val);
                   }),
                   MMIO::ComplexWrite<u32>([i](Core::System& system, u32, u32 val) {
                     auto& state_ = system.GetSerialInterfaceState().GetData();
                     val = Common::swap32(val);
                     std::memcpy(&state_.si_buffer[i], &val, sizeof(val));
                   }));
  }
  for (size_t i = 0; i < state.si_buffer.size(); i += sizeof(u16))
  {
    const u32 address = base | static_cast<u32>(io_buffer_base + i);

    mmio->Register(address, MMIO::ComplexRead<u16>([i](Core::System& system, u32) {
                     auto& state_ = system.GetSerialInterfaceState().GetData();
                     u16 val;
                     std::memcpy(&val, &state_.si_buffer[i], sizeof(val));
                     return Common::swap16(val);
                   }),
                   MMIO::ComplexWrite<u16>([i](Core::System& system, u32, u16 val) {
                     auto& state_ = system.GetSerialInterfaceState().GetData();
                     val = Common::swap16(val);
                     std::memcpy(&state_.si_buffer[i], &val, sizeof(val));
                   }));
  }

  // In and out for the 4 SI channels.
  for (u32 i = 0; i < u32(MAX_SI_CHANNELS); ++i)
  {
    // We need to clear the RDST bit for the SI channel when reading.
    // CH0 -> Bit 24 + 5
    // CH1 -> Bit 16 + 5
    // CH2 -> Bit 8 + 5
    // CH3 -> Bit 0 + 5
    const u32 rdst_bit = 8 * (3 - i) + 5;

    mmio->Register(base | (SI_CHANNEL_0_OUT + 0xC * i),
                   MMIO::DirectRead<u32>(&state.channel[i].out.hex),
                   MMIO::DirectWrite<u32>(&state.channel[i].out.hex));
    mmio->Register(base | (SI_CHANNEL_0_IN_HI + 0xC * i),
                   MMIO::ComplexRead<u32>([i, rdst_bit](Core::System& system, u32) {
                     auto& state_ = system.GetSerialInterfaceState().GetData();
                     state_.status_reg.hex &= ~(1U << rdst_bit);
                     UpdateInterrupts();
                     return state_.channel[i].in_hi.hex;
                   }),
                   MMIO::DirectWrite<u32>(&state.channel[i].in_hi.hex));
    mmio->Register(base | (SI_CHANNEL_0_IN_LO + 0xC * i),
                   MMIO::ComplexRead<u32>([i, rdst_bit](Core::System& system, u32) {
                     auto& state_ = system.GetSerialInterfaceState().GetData();
                     state_.status_reg.hex &= ~(1U << rdst_bit);
                     UpdateInterrupts();
                     return state_.channel[i].in_lo.hex;
                   }),
                   MMIO::DirectWrite<u32>(&state.channel[i].in_lo.hex));
  }

  mmio->Register(base | SI_POLL, MMIO::DirectRead<u32>(&state.poll.hex),
                 MMIO::DirectWrite<u32>(&state.poll.hex));

  mmio->Register(base | SI_COM_CSR, MMIO::DirectRead<u32>(&state.com_csr.hex),
                 MMIO::ComplexWrite<u32>([](Core::System& system, u32, u32 val) {
                   auto& state_ = system.GetSerialInterfaceState().GetData();
                   const USIComCSR tmp_com_csr(val);

                   state_.com_csr.CHANNEL = tmp_com_csr.CHANNEL.Value();
                   state_.com_csr.INLNGTH = tmp_com_csr.INLNGTH.Value();
                   state_.com_csr.OUTLNGTH = tmp_com_csr.OUTLNGTH.Value();
                   state_.com_csr.RDSTINTMSK = tmp_com_csr.RDSTINTMSK.Value();
                   state_.com_csr.TCINTMSK = tmp_com_csr.TCINTMSK.Value();

                   if (tmp_com_csr.RDSTINT)
                     state_.com_csr.RDSTINT = 0;
                   if (tmp_com_csr.TCINT)
                     state_.com_csr.TCINT = 0;

                   // be careful: run si-buffer after updating the INT flags
                   if (tmp_com_csr.TSTART)
                   {
                     if (state_.com_csr.TSTART)
                       system.GetCoreTiming().RemoveEvent(state_.event_type_tranfer_pending);
                     state_.com_csr.TSTART = 1;
                     RunSIBuffer(system, 0, 0);
                   }

                   if (!state_.com_csr.TSTART)
                     UpdateInterrupts();
                 }));

  mmio->Register(
      base | SI_STATUS_REG, MMIO::DirectRead<u32>(&state.status_reg.hex),
      MMIO::ComplexWrite<u32>([](Core::System& system, u32, u32 val) {
        auto& state_ = system.GetSerialInterfaceState().GetData();
        const USIStatusReg tmp_status(val);

        // clear bits ( if (tmp.bit) SISR.bit=0 )
        if (tmp_status.NOREP0)
          state_.status_reg.NOREP0 = 0;
        if (tmp_status.COLL0)
          state_.status_reg.COLL0 = 0;
        if (tmp_status.OVRUN0)
          state_.status_reg.OVRUN0 = 0;
        if (tmp_status.UNRUN0)
          state_.status_reg.UNRUN0 = 0;

        if (tmp_status.NOREP1)
          state_.status_reg.NOREP1 = 0;
        if (tmp_status.COLL1)
          state_.status_reg.COLL1 = 0;
        if (tmp_status.OVRUN1)
          state_.status_reg.OVRUN1 = 0;
        if (tmp_status.UNRUN1)
          state_.status_reg.UNRUN1 = 0;

        if (tmp_status.NOREP2)
          state_.status_reg.NOREP2 = 0;
        if (tmp_status.COLL2)
          state_.status_reg.COLL2 = 0;
        if (tmp_status.OVRUN2)
          state_.status_reg.OVRUN2 = 0;
        if (tmp_status.UNRUN2)
          state_.status_reg.UNRUN2 = 0;

        if (tmp_status.NOREP3)
          state_.status_reg.NOREP3 = 0;
        if (tmp_status.COLL3)
          state_.status_reg.COLL3 = 0;
        if (tmp_status.OVRUN3)
          state_.status_reg.OVRUN3 = 0;
        if (tmp_status.UNRUN3)
          state_.status_reg.UNRUN3 = 0;

        // send command to devices
        if (tmp_status.WR)
        {
          state_.channel[0].device->SendCommand(state_.channel[0].out.hex, state_.poll.EN0);
          state_.channel[1].device->SendCommand(state_.channel[1].out.hex, state_.poll.EN1);
          state_.channel[2].device->SendCommand(state_.channel[2].out.hex, state_.poll.EN2);
          state_.channel[3].device->SendCommand(state_.channel[3].out.hex, state_.poll.EN3);

          state_.status_reg.WR = 0;
          state_.status_reg.WRST0 = 0;
          state_.status_reg.WRST1 = 0;
          state_.status_reg.WRST2 = 0;
          state_.status_reg.WRST3 = 0;
        }
      }));

  mmio->Register(base | SI_EXI_CLOCK_COUNT, MMIO::DirectRead<u32>(&state.exi_clock_count.hex),
                 MMIO::DirectWrite<u32>(&state.exi_clock_count.hex));
}

void RemoveDevice(int device_number)
{
  auto& state = Core::System::GetInstance().GetSerialInterfaceState().GetData();
  state.channel.at(device_number).device.reset();
}

void AddDevice(std::unique_ptr<ISIDevice> device)
{
  int device_number = device->GetDeviceNumber();

  // Delete the old device
  RemoveDevice(device_number);

  // Set the new one
  auto& state = Core::System::GetInstance().GetSerialInterfaceState().GetData();
  state.channel.at(device_number).device = std::move(device);
}

void AddDevice(const SIDevices device, int device_number)
{
  AddDevice(SIDevice_Create(device, device_number));
}

void ChangeDevice(SIDevices device, int channel)
{
  // Actual device change will happen in UpdateDevices.
  auto& state = Core::System::GetInstance().GetSerialInterfaceState().GetData();
  state.desired_device_types[channel] = device;
}

static void ChangeDeviceDeterministic(SIDevices device, int channel)
{
  auto& system = Core::System::GetInstance();
  auto& state = system.GetSerialInterfaceState().GetData();
  if (state.channel[channel].has_recent_device_change)
    return;

  if (GetDeviceType(channel) != SIDEVICE_NONE)
  {
    // Detach the current device before switching to the new one.
    device = SIDEVICE_NONE;
  }

  state.channel[channel].out.hex = 0;
  state.channel[channel].in_hi.hex = 0;
  state.channel[channel].in_lo.hex = 0;

  SetNoResponse(channel);

  AddDevice(device, channel);

  // Prevent additional device changes on this channel for one second.
<<<<<<< HEAD
  s_channel[channel].has_recent_device_change = true;
  //NARRYSMOD_HIJACK - change to 1 tick
  CoreTiming::ScheduleEvent(1, s_change_device_event, channel);
=======
  state.channel[channel].has_recent_device_change = true;
  system.GetCoreTiming().ScheduleEvent(SystemTimers::GetTicksPerSecond(),
                                       state.event_type_change_device, channel);
>>>>>>> 19e85696
}

void UpdateDevices()
{
  auto& state = Core::System::GetInstance().GetSerialInterfaceState().GetData();

  // Check for device change requests:
  for (int i = 0; i != MAX_SI_CHANNELS; ++i)
  {
    const SIDevices current_type = GetDeviceType(i);
    const SIDevices desired_type = state.desired_device_types[i];

    if (current_type != desired_type)
    {
      ChangeDeviceDeterministic(desired_type, i);
    }
  }

  // Hinting NetPlay that all controllers will be polled in
  // succession, in order to optimize networking
  NetPlay::SetSIPollBatching(true);

  // Update inputs at the rate of SI
  // Typically 120hz but is variable
  g_controller_interface.SetCurrentInputChannel(ciface::InputChannel::SerialInterface);
  g_controller_interface.UpdateInput();

  // Update channels and set the status bit if there's new data
  state.status_reg.RDST0 =
      !!state.channel[0].device->GetData(state.channel[0].in_hi.hex, state.channel[0].in_lo.hex);
  state.status_reg.RDST1 =
      !!state.channel[1].device->GetData(state.channel[1].in_hi.hex, state.channel[1].in_lo.hex);
  state.status_reg.RDST2 =
      !!state.channel[2].device->GetData(state.channel[2].in_hi.hex, state.channel[2].in_lo.hex);
  state.status_reg.RDST3 =
      !!state.channel[3].device->GetData(state.channel[3].in_hi.hex, state.channel[3].in_lo.hex);

  UpdateInterrupts();

  // Polling finished
  NetPlay::SetSIPollBatching(false);
}

SIDevices GetDeviceType(int channel)
{
  auto& state = Core::System::GetInstance().GetSerialInterfaceState().GetData();
  if (channel < 0 || channel >= MAX_SI_CHANNELS || !state.channel[channel].device)
    return SIDEVICE_NONE;

  return state.channel[channel].device->GetDeviceType();
}

u32 GetPollXLines()
{
  auto& state = Core::System::GetInstance().GetSerialInterfaceState().GetData();
  return state.poll.X;
}

}  // namespace SerialInterface<|MERGE_RESOLUTION|>--- conflicted
+++ resolved
@@ -704,15 +704,9 @@
   AddDevice(device, channel);
 
   // Prevent additional device changes on this channel for one second.
-<<<<<<< HEAD
-  s_channel[channel].has_recent_device_change = true;
+  state.channel[channel].has_recent_device_change = true;
   //NARRYSMOD_HIJACK - change to 1 tick
-  CoreTiming::ScheduleEvent(1, s_change_device_event, channel);
-=======
-  state.channel[channel].has_recent_device_change = true;
-  system.GetCoreTiming().ScheduleEvent(SystemTimers::GetTicksPerSecond(),
-                                       state.event_type_change_device, channel);
->>>>>>> 19e85696
+  system.GetCoreTiming().ScheduleEvent(1, state.event_type_change_device, channel);
 }
 
 void UpdateDevices()
