// Copyright 2010 Dolphin Emulator Project
// SPDX-License-Identifier: GPL-2.0-or-later

#include "Core/HW/WiimoteEmu/Extension/Drums.h"

<<<<<<< HEAD
#include <array>
#include <cassert>
#include <cstring>
=======
#include <type_traits>
>>>>>>> 39ccdc1f

#include "Common/Assert.h"
#include "Common/BitUtils.h"
#include "Common/Common.h"
#include "Common/CommonTypes.h"
#include "Core/HW/WiimoteEmu/WiimoteEmu.h"

#include "InputCommon/ControllerEmu/Control/Input.h"
#include "InputCommon/ControllerEmu/ControlGroup/AnalogStick.h"
#include "InputCommon/ControllerEmu/ControlGroup/Buttons.h"

namespace WiimoteEmu
{
constexpr std::array<u8, 6> drums_id{{0x01, 0x00, 0xa4, 0x20, 0x01, 0x03}};

constexpr std::array<u16, 6> drum_pad_bitmasks{{
    Drums::PAD_RED,
    Drums::PAD_YELLOW,
    Drums::PAD_BLUE,
    Drums::PAD_GREEN,
    Drums::PAD_ORANGE,
    Drums::PAD_BASS,
}};

constexpr std::array<const char*, 6> drum_pad_names{{
    _trans("Red"),
    _trans("Yellow"),
    _trans("Blue"),
    _trans("Green"),
    _trans("Orange"),
    _trans("Bass"),
}};

constexpr std::array<u16, 2> drum_button_bitmasks{{
    Drums::BUTTON_MINUS,
    Drums::BUTTON_PLUS,
}};

Drums::Drums() : Extension1stParty(_trans("Drums"))
{
  // pads
  groups.emplace_back(m_pads = new ControllerEmu::Buttons(_trans("Pads")));
  for (auto& drum_pad_name : drum_pad_names)
  {
    m_pads->AddInput(ControllerEmu::Translate, drum_pad_name);
  }

  // stick
  constexpr auto gate_radius = ControlState(STICK_GATE_RADIUS) / STICK_RADIUS;
  groups.emplace_back(m_stick =
                          new ControllerEmu::OctagonAnalogStick(_trans("Stick"), gate_radius));

  // buttons
  groups.emplace_back(m_buttons = new ControllerEmu::Buttons(_trans("Buttons")));
  m_buttons->AddInput(ControllerEmu::DoNotTranslate, "-");
  m_buttons->AddInput(ControllerEmu::DoNotTranslate, "+");
}

void Drums::Update()
{
  DataFormat drum_data = {};

  // stick
  {
    const ControllerEmu::AnalogStick::StateData stick_state = m_stick->GetState();

    drum_data.sx = static_cast<u8>((stick_state.x * STICK_RADIUS) + STICK_CENTER);
    drum_data.sy = static_cast<u8>((stick_state.y * STICK_RADIUS) + STICK_CENTER);
  }

  // TODO: Implement these:
  drum_data.which = 0x1F;
  drum_data.none = 1;
  drum_data.hhp = 1;
  drum_data.velocity = 0xf;
  drum_data.softness = 7;

  // buttons
  m_buttons->GetState(&drum_data.bt, drum_button_bitmasks.data());

  // pads
  m_pads->GetState(&drum_data.bt, drum_pad_bitmasks.data());

  // flip button bits
  drum_data.bt ^= 0xFFFF;

  Common::BitCastPtr<DataFormat>(&m_reg.controller_data) = drum_data;
}

<<<<<<< HEAD
bool Drums::IsButtonPressed() const
{
  u16 buttons = 0;
  m_buttons->GetState(&buttons, drum_button_bitmasks.data());
  m_pads->GetState(&buttons, drum_pad_bitmasks.data());
  return buttons != 0;
}

=======
>>>>>>> 39ccdc1f
void Drums::Reset()
{
  EncryptedExtension::Reset();

  m_reg.identifier = drums_id;

  // TODO: Is there calibration data?
}

ControllerEmu::ControlGroup* Drums::GetGroup(DrumsGroup group)
{
  switch (group)
  {
  case DrumsGroup::Buttons:
    return m_buttons;
  case DrumsGroup::Pads:
    return m_pads;
  case DrumsGroup::Stick:
    return m_stick;
  default:
    ASSERT(false);
    return nullptr;
  }
}
}  // namespace WiimoteEmu<|MERGE_RESOLUTION|>--- conflicted
+++ resolved
@@ -3,13 +3,7 @@
 
 #include "Core/HW/WiimoteEmu/Extension/Drums.h"
 
-<<<<<<< HEAD
-#include <array>
-#include <cassert>
-#include <cstring>
-=======
 #include <type_traits>
->>>>>>> 39ccdc1f
 
 #include "Common/Assert.h"
 #include "Common/BitUtils.h"
@@ -99,17 +93,6 @@
   Common::BitCastPtr<DataFormat>(&m_reg.controller_data) = drum_data;
 }
 
-<<<<<<< HEAD
-bool Drums::IsButtonPressed() const
-{
-  u16 buttons = 0;
-  m_buttons->GetState(&buttons, drum_button_bitmasks.data());
-  m_pads->GetState(&buttons, drum_pad_bitmasks.data());
-  return buttons != 0;
-}
-
-=======
->>>>>>> 39ccdc1f
 void Drums::Reset()
 {
   EncryptedExtension::Reset();
