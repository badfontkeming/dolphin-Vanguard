--- conflicted
+++ resolved
@@ -1,15 +1,10 @@
 // Copyright 2010 Dolphin Emulator Project
 // SPDX-License-Identifier: GPL-2.0-or-later
+// HELLMERGE: Assuming this entire file is untouched by RTC.
 
 #include "Core/HW/WiimoteEmu/Extension/Drums.h"
 
-<<<<<<< HEAD
-#include <array>
-#include <cassert>
-#include <cstring>
-=======
 #include <type_traits>
->>>>>>> 19e85696
 
 #include "Common/Assert.h"
 #include "Common/BitUtils.h"
@@ -112,22 +107,6 @@
 
   DataFormat drum_data = {};
 
-<<<<<<< HEAD
-  // stick
-  {
-    const ControllerEmu::AnalogStick::StateData stick_state = m_stick->GetState();
-
-    drum_data.sx = static_cast<u8>((stick_state.x * STICK_RADIUS) + STICK_CENTER);
-    drum_data.sy = static_cast<u8>((stick_state.y * STICK_RADIUS) + STICK_CENTER);
-  }
-
-  // TODO: Implement these:
-  drum_data.which = 0x1F;
-  drum_data.none = 1;
-  drum_data.hhp = 1;
-  drum_data.velocity = 0xf;
-  drum_data.softness = 7;
-=======
   // The meaning of these bits are unknown but they are usually set.
   drum_data.unk1 = 0b11;
   drum_data.unk2 = 0b11;
@@ -179,13 +158,20 @@
       break;
     }
   }
->>>>>>> 19e85696
-
-  // buttons
-  m_buttons->GetState(&drum_data.bt, drum_button_bitmasks.data());
-
-  // pads
-  m_pads->GetState(&drum_data.bt, drum_pad_bitmasks.data());
+
+  // Figure out which drum-pad bits to send.
+  // Note: Relevent bits are not set until after velocity data has been sent.
+  // My drums never exposed simultaneous hits. One pad bit was always sent before the other.
+  for (std::size_t i = 0; i != drum_pad_bitmasks.size(); ++i)
+  {
+    auto& remaining_frames = m_pad_remaining_frames[i];
+
+    if (remaining_frames != 0)
+    {
+      drum_data.drum_pads |= drum_pad_bitmasks[i];
+      --remaining_frames;
+    }
+  }
 
   // flip button bits
   drum_data.bt ^= 0xFFFF;
@@ -193,17 +179,6 @@
   Common::BitCastPtr<DataFormat>(&m_reg.controller_data) = drum_data;
 }
 
-<<<<<<< HEAD
-bool Drums::IsButtonPressed() const
-{
-  u16 buttons = 0;
-  m_buttons->GetState(&buttons, drum_button_bitmasks.data());
-  m_pads->GetState(&buttons, drum_pad_bitmasks.data());
-  return buttons != 0;
-}
-
-=======
->>>>>>> 19e85696
 void Drums::Reset()
 {
   EncryptedExtension::Reset();
