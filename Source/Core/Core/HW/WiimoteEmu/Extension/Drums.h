// Copyright 2010 Dolphin Emulator Project
// SPDX-License-Identifier: GPL-2.0-or-later

#pragma once

#include "Core/HW/WiimoteEmu/Extension/Extension.h"

namespace ControllerEmu
{
class AnalogStick;
class Buttons;
class ControlGroup;
}  // namespace ControllerEmu

namespace WiimoteEmu
{
enum class DrumsGroup
{
  Buttons,
  Pads,
  Stick
};

// The Drums use the "1st-party" extension encryption scheme.
class Drums : public Extension1stParty
{
public:
  struct DataFormat
  {
    u8 sx : 6;
    u8 pad1 : 2;  // always 0

    u8 sy : 6;
    u8 pad2 : 2;  // always 0

    u8 pad3 : 1;  // unknown
    u8 which : 5;
    u8 none : 1;
    u8 hhp : 1;

    u8 pad4 : 1;      // unknown
    u8 velocity : 4;  // unknown
    u8 softness : 3;

    u16 bt;  // buttons
  };
  static_assert(sizeof(DataFormat) == 6, "Wrong size");

  Drums();

  void Update() override;
  void Reset() override;

  ControllerEmu::ControlGroup* GetGroup(DrumsGroup group);

  enum
  {
    BUTTON_PLUS = 0x04,
    BUTTON_MINUS = 0x10,

    PAD_BASS = 0x0400,
    PAD_BLUE = 0x0800,
    PAD_GREEN = 0x1000,
    PAD_YELLOW = 0x2000,
    PAD_RED = 0x4000,
    PAD_ORANGE = 0x8000,
  };

  static const u8 STICK_CENTER = 0x20;
  static const u8 STICK_RADIUS = 0x1f;

  // TODO: Test real hardware. Is this accurate?
  static const u8 STICK_GATE_RADIUS = 0x16;

private:
  ControllerEmu::Buttons* m_buttons;
  ControllerEmu::Buttons* m_pads;
  ControllerEmu::AnalogStick* m_stick;
<<<<<<< HEAD
=======

  ControllerEmu::SettingValue<double> m_hit_strength_setting;

  // Holds previous user input state to watch for "new" hits.
  u8 m_prev_pad_input = 0;
  // Holds new drum pad hits that still need velocity data to be sent.
  u8 m_new_pad_hits = 0;
  // Holds how many more frames to send each drum-pad bit.
  std::array<u8, 6> m_pad_remaining_frames{};
>>>>>>> 39ccdc1f
};
}  // namespace WiimoteEmu<|MERGE_RESOLUTION|>--- conflicted
+++ resolved
@@ -76,8 +76,6 @@
   ControllerEmu::Buttons* m_buttons;
   ControllerEmu::Buttons* m_pads;
   ControllerEmu::AnalogStick* m_stick;
-<<<<<<< HEAD
-=======
 
   ControllerEmu::SettingValue<double> m_hit_strength_setting;
 
@@ -87,6 +85,5 @@
   u8 m_new_pad_hits = 0;
   // Holds how many more frames to send each drum-pad bit.
   std::array<u8, 6> m_pad_remaining_frames{};
->>>>>>> 39ccdc1f
 };
 }  // namespace WiimoteEmu