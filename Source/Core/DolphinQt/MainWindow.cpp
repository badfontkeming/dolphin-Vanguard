--- conflicted
+++ resolved
@@ -1411,15 +1411,11 @@
     (file_info.isFile() ? files : folders).append(path);
   }
 
-<<<<<<< HEAD
-  if (!file_info.isFile())
-=======
   if (!files.isEmpty())
   {
     StartGame(StringListToStdVector(files));
   }
   else
->>>>>>> e636b3e7
   {
     Settings& settings = Settings::Instance();
     const bool show_confirm = !settings.GetPaths().empty();
@@ -1436,10 +1432,6 @@
       }
       settings.AddPath(folder);
     }
-  }
-  else
-  {
-    StartGame(path);
   }
 }
 
