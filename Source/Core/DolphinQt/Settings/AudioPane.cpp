// Copyright 2017 Dolphin Emulator Project
// SPDX-License-Identifier: GPL-2.0-or-later

#include "DolphinQt/Settings/AudioPane.h"

#include <QCheckBox>
#include <QComboBox>
#include <QFontMetrics>
#include <QFormLayout>
#include <QGridLayout>
#include <QGroupBox>
#include <QHBoxLayout>
#include <QLabel>
#include <QRadioButton>
#include <QSlider>
#include <QSpacerItem>
#include <QSpinBox>
#include <QVBoxLayout>

#include "AudioCommon/AudioCommon.h"
#include "AudioCommon/Enums.h"
#include "AudioCommon/WASAPIStream.h"

#include "Core/Config/MainSettings.h"
#include "Core/Core.h"
#include "Core/System.h"

#include "DolphinQt/Config/SettingsWindow.h"
#include "DolphinQt/Settings.h"

AudioPane::AudioPane()
{
  CheckNeedForLatencyControl();
  CreateWidgets();
  LoadSettings();
  ConnectWidgets();

  connect(&Settings::Instance(), &Settings::VolumeChanged, this, &AudioPane::OnVolumeChanged);
  connect(&Settings::Instance(), &Settings::EmulationStateChanged, this, [this](Core::State state) {
    OnEmulationStateChanged(state != Core::State::Uninitialized);
  });

  OnEmulationStateChanged(Core::GetState() != Core::State::Uninitialized);
}

void AudioPane::CreateWidgets()
{
  auto* dsp_box = new QGroupBox(tr("DSP Configuration Disabled for Corruption Determinism"));
  auto* dsp_layout = new QVBoxLayout;

  dsp_box->setLayout(dsp_layout);
  m_dsp_hle = new QRadioButton(tr("DSP HLE (recommended)"));
  m_dsp_lle = new QRadioButton(tr("DSP LLE Recompiler (slow)"));
  m_dsp_interpreter = new QRadioButton(tr("DSP LLE Interpreter (very slow)"));

  // Narrysmod - Disable LLE and interpreter
  //dsp_layout->addStretch(1);
  //dsp_layout->addWidget(m_dsp_hle);
  //dsp_layout->addWidget(m_dsp_lle);
  //dsp_layout->addWidget(m_dsp_interpreter);
  //dsp_layout->addStretch(1);

  auto* volume_box = new QGroupBox(tr("Volume"));
  auto* volume_layout = new QVBoxLayout;
  m_volume_slider = new QSlider;
  m_volume_indicator = new QLabel();

  volume_box->setLayout(volume_layout);

  m_volume_slider->setMinimum(0);
  m_volume_slider->setMaximum(100);

  m_volume_indicator->setAlignment(Qt::AlignVCenter | Qt::AlignHCenter);
  m_volume_indicator->setFixedWidth(QFontMetrics(font()).boundingRect(tr("%1 %").arg(100)).width());

  volume_layout->addWidget(m_volume_slider, 0, Qt::AlignHCenter);
  volume_layout->addWidget(m_volume_indicator, 0, Qt::AlignHCenter);

  auto* backend_box = new QGroupBox(tr("Backend Settings"));
  auto* backend_layout = new QFormLayout;
  backend_box->setLayout(backend_layout);
  m_backend_label = new QLabel(tr("Audio Backend:"));
  m_backend_combo = new QComboBox();
  m_dolby_pro_logic = new QCheckBox(tr("Dolby Pro Logic II Decoder"));

  if (m_latency_control_supported)
  {
    m_latency_label = new QLabel(tr("Latency:"));
    m_latency_spin = new QSpinBox();
    m_latency_spin->setMinimum(0);
    m_latency_spin->setMaximum(200);
    m_latency_spin->setToolTip(
        tr("Sets the latency in milliseconds. Higher values may reduce audio "
           "crackling. Certain backends only."));
  }

  m_dolby_pro_logic->setToolTip(
      tr("Enables Dolby Pro Logic II emulation using 5.1 surround. Certain backends only."));

  auto* dolby_quality_layout = new QHBoxLayout;

  m_dolby_quality_label = new QLabel(tr("Decoding Quality:"));

  m_dolby_quality_slider = new QSlider(Qt::Horizontal);
  m_dolby_quality_slider->setMinimum(0);
  m_dolby_quality_slider->setMaximum(3);
  m_dolby_quality_slider->setPageStep(1);
  m_dolby_quality_slider->setTickPosition(QSlider::TicksBelow);
  m_dolby_quality_slider->setToolTip(
      tr("Quality of the DPLII decoder. Audio latency increases with quality."));
  m_dolby_quality_slider->setTracking(true);

  m_dolby_quality_low_label = new QLabel(GetDPL2QualityLabel(AudioCommon::DPL2Quality::Lowest));
  m_dolby_quality_highest_label =
      new QLabel(GetDPL2QualityLabel(AudioCommon::DPL2Quality::Highest));
  m_dolby_quality_latency_label =
      new QLabel(GetDPL2ApproximateLatencyLabel(AudioCommon::DPL2Quality::Highest));

  dolby_quality_layout->addWidget(m_dolby_quality_low_label);
  dolby_quality_layout->addWidget(m_dolby_quality_slider);
  dolby_quality_layout->addWidget(m_dolby_quality_highest_label);

  backend_layout->setFormAlignment(Qt::AlignLeft | Qt::AlignTop);
  backend_layout->setFieldGrowthPolicy(QFormLayout::AllNonFixedFieldsGrow);
  backend_layout->addRow(m_backend_label, m_backend_combo);
  if (m_latency_control_supported)
    backend_layout->addRow(m_latency_label, m_latency_spin);

#ifdef _WIN32
  m_wasapi_device_label = new QLabel(tr("Device:"));
  m_wasapi_device_combo = new QComboBox;

  backend_layout->addRow(m_wasapi_device_label, m_wasapi_device_combo);
#endif

  backend_layout->addRow(m_dolby_pro_logic);
  backend_layout->addRow(m_dolby_quality_label);
  backend_layout->addRow(dolby_quality_layout);
  backend_layout->addRow(m_dolby_quality_latency_label);

  auto* stretching_box = new QGroupBox(tr("Audio Stretching Settings"));
  auto* stretching_layout = new QGridLayout;
  m_stretching_enable = new QCheckBox(tr("Enable Audio Stretching"));
  m_stretching_buffer_slider = new QSlider(Qt::Horizontal);
  m_stretching_buffer_indicator = new QLabel();
  m_stretching_buffer_label = new QLabel(tr("Buffer Size:"));
  stretching_box->setLayout(stretching_layout);

  m_stretching_buffer_slider->setMinimum(5);
  m_stretching_buffer_slider->setMaximum(300);

  m_stretching_enable->setToolTip(tr("Enables stretching of the audio to match emulation speed."));
  m_stretching_buffer_slider->setToolTip(tr("Size of stretch buffer in milliseconds. "
                                            "Values too low may cause audio crackling."));

  stretching_layout->addWidget(m_stretching_enable, 0, 0, 1, -1);
  stretching_layout->addWidget(m_stretching_buffer_label, 1, 0);
  stretching_layout->addWidget(m_stretching_buffer_slider, 1, 1);
  stretching_layout->addWidget(m_stretching_buffer_indicator, 1, 2);

  dsp_box->setSizePolicy(QSizePolicy::Expanding, QSizePolicy::Fixed);

  auto* const main_vbox_layout = new QVBoxLayout;
  main_vbox_layout->addWidget(dsp_box);
  main_vbox_layout->addWidget(backend_box);
  main_vbox_layout->addWidget(stretching_box);

  m_main_layout = new QHBoxLayout;
  m_main_layout->addLayout(main_vbox_layout);
  m_main_layout->addWidget(volume_box);

  setLayout(m_main_layout);
  setSizePolicy(QSizePolicy::Expanding, QSizePolicy::Fixed);
}

void AudioPane::ConnectWidgets()
{
  connect(m_backend_combo, qOverload<int>(&QComboBox::currentIndexChanged), this,
          &AudioPane::SaveSettings);
  connect(m_volume_slider, &QSlider::valueChanged, this, &AudioPane::SaveSettings);
  if (m_latency_control_supported)
  {
    connect(m_latency_spin, qOverload<int>(&QSpinBox::valueChanged), this,
            &AudioPane::SaveSettings);
  }
  connect(m_stretching_buffer_slider, &QSlider::valueChanged, this, &AudioPane::SaveSettings);
  connect(m_dolby_pro_logic, &QCheckBox::toggled, this, &AudioPane::SaveSettings);
  connect(m_dolby_quality_slider, &QSlider::valueChanged, this, &AudioPane::SaveSettings);
  connect(m_stretching_enable, &QCheckBox::toggled, this, &AudioPane::SaveSettings);
  connect(m_dsp_hle, &QRadioButton::toggled, this, &AudioPane::SaveSettings);
  connect(m_dsp_lle, &QRadioButton::toggled, this, &AudioPane::SaveSettings);
  connect(m_dsp_interpreter, &QRadioButton::toggled, this, &AudioPane::SaveSettings);

#ifdef _WIN32
  connect(m_wasapi_device_combo, qOverload<int>(&QComboBox::currentIndexChanged), this,
          &AudioPane::SaveSettings);
#endif
}

void AudioPane::LoadSettings()
{
  auto& settings = Settings::Instance();

  // DSP
  if (Config::Get(Config::MAIN_DSP_HLE))
  {
    m_dsp_hle->setChecked(true);
  }
  else
  {
    m_dsp_lle->setChecked(Config::Get(Config::MAIN_DSP_JIT));
    m_dsp_interpreter->setChecked(!Config::Get(Config::MAIN_DSP_JIT));
  }

  // Backend
  const auto current = Config::Get(Config::MAIN_AUDIO_BACKEND);
  bool selection_set = false;
  for (const auto& backend : AudioCommon::GetSoundBackends())
  {
    m_backend_combo->addItem(tr(backend.c_str()), QVariant(QString::fromStdString(backend)));
    if (backend == current)
    {
      m_backend_combo->setCurrentIndex(m_backend_combo->count() - 1);
      selection_set = true;
    }
  }
  if (!selection_set)
    m_backend_combo->setCurrentIndex(-1);

  OnBackendChanged();

  // Volume
  OnVolumeChanged(settings.GetVolume());

  // DPL2
  m_dolby_pro_logic->setChecked(Config::Get(Config::MAIN_DPL2_DECODER));
  m_dolby_quality_slider->setValue(int(Config::Get(Config::MAIN_DPL2_QUALITY)));
  m_dolby_quality_latency_label->setText(
      GetDPL2ApproximateLatencyLabel(Config::Get(Config::MAIN_DPL2_QUALITY)));
  if (AudioCommon::SupportsDPL2Decoder(current) && !m_dsp_hle->isChecked())
  {
    EnableDolbyQualityWidgets(m_dolby_pro_logic->isChecked());
  }

  // Latency
  if (m_latency_control_supported)
    m_latency_spin->setValue(Config::Get(Config::MAIN_AUDIO_LATENCY));

  // Stretch
  m_stretching_enable->setChecked(Config::Get(Config::MAIN_AUDIO_STRETCH));
  m_stretching_buffer_label->setEnabled(m_stretching_enable->isChecked());
  m_stretching_buffer_slider->setValue(Config::Get(Config::MAIN_AUDIO_STRETCH_LATENCY));
  m_stretching_buffer_slider->setEnabled(m_stretching_enable->isChecked());
  m_stretching_buffer_indicator->setEnabled(m_stretching_enable->isChecked());
  m_stretching_buffer_indicator->setText(tr("%1 ms").arg(m_stretching_buffer_slider->value()));

#ifdef _WIN32
  if (Config::Get(Config::MAIN_WASAPI_DEVICE) == "default")
  {
    m_wasapi_device_combo->setCurrentIndex(0);
  }
  else
  {
    m_wasapi_device_combo->setCurrentText(
        QString::fromStdString(Config::Get(Config::MAIN_WASAPI_DEVICE)));
  }
#endif
}

void AudioPane::SaveSettings()
{
  auto& settings = Settings::Instance();

<<<<<<< HEAD
  if (SConfig::GetInstance().bDSPHLE != m_dsp_hle->isChecked() ||
      SConfig::GetInstance().m_DSPEnableJIT != m_dsp_lle->isChecked())
  {
    OnDspChanged();
  }
  // Vanguard - Override to always set to HLE
  SConfig::GetInstance().bDSPHLE = true;
=======
  // DSP
  if (Config::Get(Config::MAIN_DSP_HLE) != m_dsp_hle->isChecked() ||
      Config::Get(Config::MAIN_DSP_JIT) != m_dsp_lle->isChecked())
  {
    OnDspChanged();
  }
>>>>>>> 19e85696
  Config::SetBaseOrCurrent(Config::MAIN_DSP_HLE, m_dsp_hle->isChecked());
  Config::SetBaseOrCurrent(Config::MAIN_DSP_JIT, m_dsp_lle->isChecked());

  // Backend
  const auto selection =
      m_backend_combo->itemData(m_backend_combo->currentIndex()).toString().toStdString();
  std::string backend = Config::Get(Config::MAIN_AUDIO_BACKEND);

  if (selection != backend)
  {
    backend = selection;
    Config::SetBaseOrCurrent(Config::MAIN_AUDIO_BACKEND, selection);
    OnBackendChanged();
  }

  // Volume
  if (m_volume_slider->value() != settings.GetVolume())
  {
    settings.SetVolume(m_volume_slider->value());
    OnVolumeChanged(settings.GetVolume());
  }

  // DPL2
  Config::SetBaseOrCurrent(Config::MAIN_DPL2_DECODER, m_dolby_pro_logic->isChecked());
  Config::SetBase(Config::MAIN_DPL2_QUALITY,
                  static_cast<AudioCommon::DPL2Quality>(m_dolby_quality_slider->value()));
  m_dolby_quality_latency_label->setText(
      GetDPL2ApproximateLatencyLabel(Config::Get(Config::MAIN_DPL2_QUALITY)));
  if (AudioCommon::SupportsDPL2Decoder(backend) && !m_dsp_hle->isChecked())
  {
    EnableDolbyQualityWidgets(m_dolby_pro_logic->isChecked());
  }

  // Latency
  if (m_latency_control_supported)
    Config::SetBaseOrCurrent(Config::MAIN_AUDIO_LATENCY, m_latency_spin->value());

  // Stretch
  Config::SetBaseOrCurrent(Config::MAIN_AUDIO_STRETCH, m_stretching_enable->isChecked());
  Config::SetBaseOrCurrent(Config::MAIN_AUDIO_STRETCH_LATENCY, m_stretching_buffer_slider->value());
  m_stretching_buffer_label->setEnabled(m_stretching_enable->isChecked());
  m_stretching_buffer_slider->setEnabled(m_stretching_enable->isChecked());
  m_stretching_buffer_indicator->setEnabled(m_stretching_enable->isChecked());
  m_stretching_buffer_indicator->setText(
      tr("%1 ms").arg(Config::Get(Config::MAIN_AUDIO_STRETCH_LATENCY)));

#ifdef _WIN32
  std::string device = "default";

  if (m_wasapi_device_combo->currentIndex() != 0)
    device = m_wasapi_device_combo->currentText().toStdString();

  Config::SetBaseOrCurrent(Config::MAIN_WASAPI_DEVICE, device);
#endif

  AudioCommon::UpdateSoundStream(Core::System::GetInstance());
}

void AudioPane::OnDspChanged()
{
  const auto backend = Config::Get(Config::MAIN_AUDIO_BACKEND);

  m_dolby_pro_logic->setEnabled(AudioCommon::SupportsDPL2Decoder(backend) &&
                                !m_dsp_hle->isChecked());
  EnableDolbyQualityWidgets(AudioCommon::SupportsDPL2Decoder(backend) && !m_dsp_hle->isChecked() &&
                            m_dolby_pro_logic->isChecked());
}

void AudioPane::OnBackendChanged()
{
  const auto backend = Config::Get(Config::MAIN_AUDIO_BACKEND);

  m_dolby_pro_logic->setEnabled(AudioCommon::SupportsDPL2Decoder(backend) &&
                                !m_dsp_hle->isChecked());
  EnableDolbyQualityWidgets(AudioCommon::SupportsDPL2Decoder(backend) && !m_dsp_hle->isChecked() &&
                            m_dolby_pro_logic->isChecked());
  if (m_latency_control_supported)
  {
    m_latency_label->setEnabled(AudioCommon::SupportsLatencyControl(backend));
    m_latency_spin->setEnabled(AudioCommon::SupportsLatencyControl(backend));
  }

#ifdef _WIN32
  bool is_wasapi = backend == BACKEND_WASAPI;
  m_wasapi_device_label->setHidden(!is_wasapi);
  m_wasapi_device_combo->setHidden(!is_wasapi);

  if (is_wasapi)
  {
    m_wasapi_device_combo->clear();
    m_wasapi_device_combo->addItem(tr("Default Device"));

    for (const auto device : WASAPIStream::GetAvailableDevices())
      m_wasapi_device_combo->addItem(QString::fromStdString(device));
  }
#endif

  m_volume_slider->setEnabled(AudioCommon::SupportsVolumeChanges(backend));
  m_volume_indicator->setEnabled(AudioCommon::SupportsVolumeChanges(backend));
}

void AudioPane::OnEmulationStateChanged(bool running)
{
  m_dsp_hle->setEnabled(!running);
  m_dsp_lle->setEnabled(!running);
  m_dsp_interpreter->setEnabled(!running);
  m_backend_label->setEnabled(!running);
  m_backend_combo->setEnabled(!running);
  if (AudioCommon::SupportsDPL2Decoder(Config::Get(Config::MAIN_AUDIO_BACKEND)) &&
      !m_dsp_hle->isChecked())
  {
    m_dolby_pro_logic->setEnabled(!running);
    EnableDolbyQualityWidgets(!running && m_dolby_pro_logic->isChecked());
  }
  if (m_latency_control_supported &&
      AudioCommon::SupportsLatencyControl(Config::Get(Config::MAIN_AUDIO_BACKEND)))
  {
    m_latency_label->setEnabled(!running);
    m_latency_spin->setEnabled(!running);
  }

#ifdef _WIN32
  m_wasapi_device_combo->setEnabled(!running);
#endif
}

void AudioPane::OnVolumeChanged(int volume)
{
  m_volume_slider->setValue(volume);
  m_volume_indicator->setText(tr("%1%").arg(volume));
}

void AudioPane::CheckNeedForLatencyControl()
{
  std::vector<std::string> backends = AudioCommon::GetSoundBackends();
  m_latency_control_supported =
      std::any_of(backends.cbegin(), backends.cend(), AudioCommon::SupportsLatencyControl);
}

QString AudioPane::GetDPL2QualityLabel(AudioCommon::DPL2Quality value) const
{
  switch (value)
  {
  case AudioCommon::DPL2Quality::Lowest:
    return tr("Lowest");
  case AudioCommon::DPL2Quality::Low:
    return tr("Low");
  case AudioCommon::DPL2Quality::Highest:
    return tr("Highest");
  default:
    return tr("High");
  }
}

QString AudioPane::GetDPL2ApproximateLatencyLabel(AudioCommon::DPL2Quality value) const
{
  switch (value)
  {
  case AudioCommon::DPL2Quality::Lowest:
    return tr("Latency: ~10 ms");
  case AudioCommon::DPL2Quality::Low:
    return tr("Latency: ~20 ms");
  case AudioCommon::DPL2Quality::Highest:
    return tr("Latency: ~80 ms");
  default:
    return tr("Latency: ~40 ms");
  }
}

void AudioPane::EnableDolbyQualityWidgets(bool enabled) const
{
  m_dolby_quality_label->setEnabled(enabled);
  m_dolby_quality_slider->setEnabled(enabled);
  m_dolby_quality_low_label->setEnabled(enabled);
  m_dolby_quality_highest_label->setEnabled(enabled);
  m_dolby_quality_latency_label->setEnabled(enabled);
}<|MERGE_RESOLUTION|>--- conflicted
+++ resolved
@@ -271,22 +271,14 @@
 {
   auto& settings = Settings::Instance();
 
-<<<<<<< HEAD
-  if (SConfig::GetInstance().bDSPHLE != m_dsp_hle->isChecked() ||
-      SConfig::GetInstance().m_DSPEnableJIT != m_dsp_lle->isChecked())
-  {
-    OnDspChanged();
-  }
-  // Vanguard - Override to always set to HLE
-  SConfig::GetInstance().bDSPHLE = true;
-=======
   // DSP
   if (Config::Get(Config::MAIN_DSP_HLE) != m_dsp_hle->isChecked() ||
       Config::Get(Config::MAIN_DSP_JIT) != m_dsp_lle->isChecked())
   {
     OnDspChanged();
   }
->>>>>>> 19e85696
+  // Vanguard - Override to always set to HLE
+  SConfig::GetInstance().MAIN_DSP_HLE = true;
   Config::SetBaseOrCurrent(Config::MAIN_DSP_HLE, m_dsp_hle->isChecked());
   Config::SetBaseOrCurrent(Config::MAIN_DSP_JIT, m_dsp_lle->isChecked());
 
