// Copyright 2015 Dolphin Emulator Project
// Licensed under GPLv2+
// Refer to the license.txt file included.

#ifdef _WIN32
#include <Windows.h>
#include <cstdio>

#include "Common/StringUtil.h"
#endif

#include <OptionParser.h>
#include <QAbstractEventDispatcher>
#include <QApplication>
#include <QObject>
#include <QPushButton>
#include <QWidget>

#include "Common/MsgHandler.h"

#include "Core/Analytics.h"
#include "Core/Boot/Boot.h"
#include "Core/ConfigManager.h"
#include "Core/Core.h"

#include "DolphinQt/Host.h"
#include "DolphinQt/MainWindow.h"
#include "DolphinQt/QtUtils/ModalMessageBox.h"
#include "DolphinQt/QtUtils/RunOnObject.h"
#include "DolphinQt/Resources.h"
#include "DolphinQt/Settings.h"
#include "DolphinQt/Translation.h"
#include "DolphinQt/Updater.h"

#include "UICommon/CommandLineParse.h"
#include "UICommon/UICommon.h"

<<<<<<< HEAD
#include "NarrysMod/VanguardClientInitializer.h"

static bool QtMsgAlertHandler(const char* caption, const char* text, bool yes_no, MsgType style)
=======
static bool QtMsgAlertHandler(const char* caption, const char* text, bool yes_no,
                              Common::MsgType style)
>>>>>>> 769ba43a
{
  std::optional<bool> r = RunOnObject(QApplication::instance(), [&] {
    ModalMessageBox message_box(QApplication::activeWindow());
    message_box.setWindowTitle(QString::fromUtf8(caption));
    message_box.setText(QString::fromUtf8(text));

    message_box.setStandardButtons(yes_no ? QMessageBox::Yes | QMessageBox::No : QMessageBox::Ok);
    if (style == Common::MsgType::Warning)
      message_box.addButton(QMessageBox::Ignore)->setText(QObject::tr("Ignore for this session"));

    message_box.setIcon([&] {
      switch (style)
      {
      case Common::MsgType::Information:
        return QMessageBox::Information;
      case Common::MsgType::Question:
        return QMessageBox::Question;
      case Common::MsgType::Warning:
        return QMessageBox::Warning;
      case Common::MsgType::Critical:
        return QMessageBox::Critical;
      }
      // appease MSVC
      return QMessageBox::NoIcon;
    }());

    const int button = message_box.exec();
    if (button == QMessageBox::Yes)
      return true;

    if (button == QMessageBox::Ignore)
      Common::SetEnableAlert(false);

    return false;
  });
  if (r.has_value())
    return *r;
  return false;
}

// N.B. On Windows, this should be called from WinMain. Link against qtmain and specify
// /SubSystem:Windows
int main(int argc, char* argv[])
{
#ifdef _WIN32
  const bool console_attached = AttachConsole(ATTACH_PARENT_PROCESS) != FALSE;
  HANDLE stdout_handle = ::GetStdHandle(STD_OUTPUT_HANDLE);
  if (console_attached && stdout_handle)
  {
    freopen("CONOUT$", "w", stdout);
    freopen("CONOUT$", "w", stderr);
  }
#endif

  QCoreApplication::setAttribute(Qt::AA_EnableHighDpiScaling);
  QCoreApplication::setAttribute(Qt::AA_UseHighDpiPixmaps);
  QCoreApplication::setOrganizationName(QStringLiteral("Dolphin Emulator"));
  QCoreApplication::setOrganizationDomain(QStringLiteral("dolphin-emu.org"));
  QCoreApplication::setApplicationName(QStringLiteral("dolphin-emu"));

  QApplication app(argc, argv);

#ifdef _WIN32
  // Get the default system font because Qt's way of obtaining it is outdated
  NONCLIENTMETRICS metrics = {};
  LOGFONT& logfont = metrics.lfMenuFont;
  metrics.cbSize = sizeof(NONCLIENTMETRICS);

  if (SystemParametersInfo(SPI_GETNONCLIENTMETRICS, sizeof(metrics), &metrics, 0))
  {
    // Sadly Qt 5 doesn't support turning a native font handle into a QFont so this is the next best
    // thing
    QFont font = QApplication::font();
    font.setFamily(QString::fromStdString(UTF16ToUTF8(logfont.lfFaceName)));

    font.setItalic(logfont.lfItalic);
    font.setStrikeOut(logfont.lfStrikeOut);
    font.setUnderline(logfont.lfUnderline);

    // The default font size is a bit too small
    font.setPointSize(QFontInfo(font).pointSize() * 1.2);

    QApplication::setFont(font);
  }
#endif

  auto parser = CommandLineParse::CreateParser(CommandLineParse::ParserOptions::IncludeGUIOptions);
  const optparse::Values& options = CommandLineParse::ParseArguments(parser.get(), argc, argv);
  const std::vector<std::string> args = parser->args();

#ifdef _WIN32
  FreeConsole();
#endif

  UICommon::SetUserDirectory(static_cast<const char*>(options.get("user")));
  UICommon::CreateDirectories();
  UICommon::Init();
  Resources::Init();
  Settings::Instance().SetBatchModeEnabled(options.is_set("batch"));

  // Hook up alerts from core
  Common::RegisterMsgAlertHandler(QtMsgAlertHandler);

  // Hook up translations
  Translation::Initialize();

  // Whenever the event loop is about to go to sleep, dispatch the jobs
  // queued in the Core first.
  QObject::connect(QAbstractEventDispatcher::instance(), &QAbstractEventDispatcher::aboutToBlock,
                   &app, &Core::HostDispatchJobs);

  std::unique_ptr<BootParameters> boot;
  if (options.is_set("exec"))
  {
    const std::list<std::string> paths_list = options.all("exec");
    const std::vector<std::string> paths{std::make_move_iterator(std::begin(paths_list)),
                                         std::make_move_iterator(std::end(paths_list))};
    boot = BootParameters::GenerateFromFile(paths);
  }
  else if (options.is_set("nand_title"))
  {
    const std::string hex_string = static_cast<const char*>(options.get("nand_title"));
    if (hex_string.length() == 16)
    {
      const u64 title_id = std::stoull(hex_string, nullptr, 16);
      boot = std::make_unique<BootParameters>(BootParameters::NANDTitle{title_id});
    }
    else
    {
      ModalMessageBox::critical(nullptr, QObject::tr("Error"), QObject::tr("Invalid title ID."));
    }
  }
  else if (!args.empty())
  {
    boot = BootParameters::GenerateFromFile(args.front());
  }

  int retval;

  {
    DolphinAnalytics::Instance()->ReportDolphinStart("qt");

    MainWindow win{std::move(boot), static_cast<const char*>(options.get("movie"))};
    if (options.is_set("debugger"))
      Settings::Instance().SetDebugModeEnabled(true);
    // NARRYSMOD_HIJACK
    VanguardClientInitializer::Initialize();
    win.Show();



#if defined(USE_ANALYTICS) && USE_ANALYTICS
    if (!SConfig::GetInstance().m_analytics_permission_asked)
    {
      ModalMessageBox analytics_prompt(&win);

      analytics_prompt.setIcon(QMessageBox::Question);
      analytics_prompt.setStandardButtons(QMessageBox::Yes | QMessageBox::No);
      analytics_prompt.setWindowTitle(QObject::tr("Allow Usage Statistics Reporting"));
      analytics_prompt.setText(
          QObject::tr("Do you authorize Dolphin to report information to Dolphin's developers?"));
      analytics_prompt.setInformativeText(
          QObject::tr("If authorized, Dolphin can collect data on its performance, "
                      "feature usage, and configuration, as well as data on your system's "
                      "hardware and operating system.\n\n"
                      "No private data is ever collected. This data helps us understand "
                      "how people and emulated games use Dolphin and prioritize our "
                      "efforts. It also helps us identify rare configurations that are "
                      "causing bugs, performance and stability issues.\n"
                      "This authorization can be revoked at any time through Dolphin's "
                      "settings."));

      const int answer = analytics_prompt.exec();

      SConfig::GetInstance().m_analytics_permission_asked = true;
      Settings::Instance().SetAnalyticsEnabled(answer == QMessageBox::Yes);

      DolphinAnalytics::Instance()->ReloadConfig();
    }
#endif

   //NARRYSMOD_HIJACK - No updater
   // auto* updater = new Updater(&win);
   //updater->start();

    retval = app.exec();
  }

  Core::Shutdown();
  UICommon::Shutdown();
  Host::GetInstance()->deleteLater();

  return retval;
}<|MERGE_RESOLUTION|>--- conflicted
+++ resolved
@@ -34,15 +34,10 @@
 
 #include "UICommon/CommandLineParse.h"
 #include "UICommon/UICommon.h"
-
-<<<<<<< HEAD
 #include "NarrysMod/VanguardClientInitializer.h"
 
-static bool QtMsgAlertHandler(const char* caption, const char* text, bool yes_no, MsgType style)
-=======
-static bool QtMsgAlertHandler(const char* caption, const char* text, bool yes_no,
-                              Common::MsgType style)
->>>>>>> 769ba43a
+
+static bool QtMsgAlertHandler(const char* caption, const char* text, bool yes_no, Common::MsgType style)
 {
   std::optional<bool> r = RunOnObject(QApplication::instance(), [&] {
     ModalMessageBox message_box(QApplication::activeWindow());
