--- conflicted
+++ resolved
@@ -997,10 +997,6 @@
     const auto tmd = ios.GetES()->FindInstalledTMD(Titles::SYSTEM_MENU);
 
     const QString sysmenu_version =
-<<<<<<< HEAD
-        tmd.IsValid() ?
-            QString::fromStdString(DiscIO::GetSysMenuVersionString(tmd.GetTitleVersion())) :
-=======
         tmd.IsValid() ? QString::fromStdString(
                             DiscIO::GetSysMenuVersionString(tmd.GetTitleVersion(), tmd.IsvWii())) :
                         QString{};
@@ -1009,10 +1005,6 @@
                                                                    tr("Load Wii System Menu %1");
 
     m_boot_sysmenu->setText(sysmenu_text.arg(sysmenu_version));
->>>>>>> 19e85696
-
-        QString{};
-        m_boot_sysmenu->setText(tr("Load Wii Menu WAD directly to corrupt"));
 
     //m_boot_sysmenu->setEnabled(tmd.IsValid());
     m_boot_sysmenu->setEnabled(false);
