<?xml version="1.0" encoding="utf-8"?>
<Project DefaultTargets="Build" ToolsVersion="15.0" xmlns="http://schemas.microsoft.com/developer/msbuild/2003">
  <Import Project="..\..\VSProps\Base.Macros.props" />
  <Import Project="$(VSPropsDir)Base.Targets.props" />
  <PropertyGroup Label="Globals">
    <ProjectGuid>{FA3FA62B-6F58-4B86-9453-4D149940A066}</ProjectGuid>
    <ProjectName>Dolphin</ProjectName>
    <TargetFrameworkVersion>v4.7.1</TargetFrameworkVersion>
  </PropertyGroup>
  <Import Project="$(VCTargetsPath)\Microsoft.Cpp.Default.props" />
  <Import Project="$(VSPropsDir)Configuration.Application.props" />
  <Import Project="$(VCTargetsPath)\Microsoft.Cpp.props" />
  <ImportGroup Label="ExtensionSettings" />
  <ImportGroup Label="PropertySheets">
    <Import Project="$(UserRootDir)\Microsoft.Cpp.$(Platform).user.props" Condition="exists('$(UserRootDir)\Microsoft.Cpp.$(Platform).user.props')" Label="LocalAppDataPlatform" />
    <Import Project="$(VSPropsDir)Base.props" />
    <Import Project="$(VSPropsDir)PCHUse.props" />
    <Import Project="$(VSPropsDir)QtCompile.props" />
  </ImportGroup>
  <PropertyGroup Label="UserMacros" />
  <ItemDefinitionGroup>
    <ClCompile>
      <!-- 5054  operator '+': deprecated between enumerations of different types (in Qt headers) -->
      <DisableSpecificWarnings>5054;%(DisableSpecificWarnings)</DisableSpecificWarnings>
      <AdditionalIncludeDirectories>$(ProjectDir)Config\Graphics;%(AdditionalIncludeDirectories)</AdditionalIncludeDirectories>
      <AdditionalIncludeDirectories>$(ProjectDir)Config;%(AdditionalIncludeDirectories)</AdditionalIncludeDirectories>
      <AdditionalIncludeDirectories>$(ProjectDir)Config\ControllerInterface;%(AdditionalIncludeDirectories)</AdditionalIncludeDirectories>
      <AdditionalIncludeDirectories>$(ProjectDir)Config\Mapping;%(AdditionalIncludeDirectories)</AdditionalIncludeDirectories>
      <AdditionalIncludeDirectories>$(ProjectDir)Debugger;%(AdditionalIncludeDirectories)</AdditionalIncludeDirectories>
      <AdditionalIncludeDirectories>$(ProjectDir)FIFO;%(AdditionalIncludeDirectories)</AdditionalIncludeDirectories>
      <AdditionalIncludeDirectories>$(ProjectDir)GameList;%(AdditionalIncludeDirectories)</AdditionalIncludeDirectories>
      <AdditionalIncludeDirectories>$(ProjectDir)NetPlay;%(AdditionalIncludeDirectories)</AdditionalIncludeDirectories>
      <AdditionalIncludeDirectories>$(ProjectDir)QtUtils;%(AdditionalIncludeDirectories)</AdditionalIncludeDirectories>
      <AdditionalIncludeDirectories>$(ProjectDir)Settings;%(AdditionalIncludeDirectories)</AdditionalIncludeDirectories>
      <AdditionalIncludeDirectories>$(ProjectDir)TAS;%(AdditionalIncludeDirectories)</AdditionalIncludeDirectories>
      <AdditionalIncludeDirectories>$(ProjectDir)VideoInterface;%(AdditionalIncludeDirectories)</AdditionalIncludeDirectories>
    </ClCompile>
    <Link>
      <AdditionalDependencies>avrt.lib;iphlpapi.lib;winmm.lib;setupapi.lib;rpcrt4.lib;comctl32.lib;Shlwapi.lib;%(AdditionalDependencies)</AdditionalDependencies>
      <AdditionalDependencies Condition="'$(Platform)'=='x64'">opengl32.lib;avcodec.lib;avformat.lib;avutil.lib;swresample.lib;swscale.lib;%(AdditionalDependencies)</AdditionalDependencies>
      <AdditionalLibraryDirectories Condition="'$(Platform)'=='x64'">$(ExternalsDir)ffmpeg\lib;%(AdditionalLibraryDirectories)</AdditionalLibraryDirectories>
      <AdditionalOptions Condition="'$(Configuration)|$(Platform)'=='Debug|x64'">/CLRTHREADATTRIBUTE:STA %(AdditionalOptions)</AdditionalOptions>
      <AdditionalOptions Condition="'$(Configuration)|$(Platform)'=='Release|x64'">/CLRTHREADATTRIBUTE:STA %(AdditionalOptions)</AdditionalOptions>
      <CLRThreadAttribute Condition="'$(Configuration)|$(Platform)'=='Release|x64'">
      </CLRThreadAttribute>
    </Link>
<<<<<<< HEAD
    <ClCompile>
      <AdditionalIncludeDirectories>$(ProjectDir)VideoInterface;$(ProjectDir)GameList;$(ProjectDir)Debugger;$(ProjectDir)Settings;$(ProjectDir)Config;$(ProjectDir)Config\Mapping;$(ProjectDir)Config\Graphics;$(ProjectDir)Config\ControllerInterface;$(ProjectDir)NetPlay;$(ProjectDir)QtUtils;$(ProjectDir)TAS;$(ProjectDir)FIFO;%(AdditionalIncludeDirectories)</AdditionalIncludeDirectories>
      <AdditionalOptions Condition="'$(Configuration)|$(Platform)'=='Release|x64'">/Zc:twoPhase- /experimental:newLambdaProcessor %(AdditionalOptions)</AdditionalOptions>
      <AdditionalOptions Condition="'$(Configuration)|$(Platform)'=='Debug|x64'">/Zc:twoPhase- /experimental:newLambdaProcessor %(AdditionalOptions)</AdditionalOptions>
      <CompileAsManaged Condition="'$(Configuration)|$(Platform)'=='Release|x64'">
      </CompileAsManaged>
      <LanguageStandard Condition="'$(Configuration)|$(Platform)'=='Debug|x64'">stdcpp17</LanguageStandard>
      <LanguageStandard Condition="'$(Configuration)|$(Platform)'=='Release|x64'">stdcpp17</LanguageStandard>
    </ClCompile>
=======
>>>>>>> 20301592
    <Manifest>
      <AdditionalManifestFiles>DolphinQt.manifest;%(AdditionalManifestFiles)</AdditionalManifestFiles>
    </Manifest>
    <PostBuildEvent>
      <Command Condition="'$(Configuration)|$(Platform)'=='Release|x64'">
      </Command>
    </PostBuildEvent>
  </ItemDefinitionGroup>
  <ItemGroup>
    <ClCompile Include="AboutDialog.cpp" />
    <ClCompile Include="CheatsManager.cpp" />
    <ClCompile Include="Config\ARCodeWidget.cpp" />
    <ClCompile Include="Config\CheatCodeEditor.cpp" />
    <ClCompile Include="Config\CheatWarningWidget.cpp" />
    <ClCompile Include="Config\CommonControllersWidget.cpp" />
    <ClCompile Include="Config\ControllerInterface\ControllerInterfaceWindow.cpp" />
    <ClCompile Include="Config\ControllerInterface\DualShockUDPClientAddServerDialog.cpp" />
    <ClCompile Include="Config\ControllerInterface\DualShockUDPClientWidget.cpp" />
    <ClCompile Include="Config\ControllerInterface\ServerStringValidator.cpp" />
    <ClCompile Include="Config\ControllersWindow.cpp" />
    <ClCompile Include="Config\FilesystemWidget.cpp" />
    <ClCompile Include="Config\FreeLookWidget.cpp" />
    <ClCompile Include="Config\FreeLookWindow.cpp" />
    <ClCompile Include="Config\GamecubeControllersWidget.cpp" />
    <ClCompile Include="Config\GameConfigEdit.cpp" />
    <ClCompile Include="Config\GameConfigHighlighter.cpp" />
    <ClCompile Include="Config\GameConfigWidget.cpp" />
    <ClCompile Include="Config\GeckoCodeWidget.cpp" />
    <ClCompile Include="Config\Graphics\AdvancedWidget.cpp" />
    <ClCompile Include="Config\Graphics\BalloonTip.cpp" />
    <ClCompile Include="Config\Graphics\EnhancementsWidget.cpp" />
    <ClCompile Include="Config\Graphics\GeneralWidget.cpp" />
    <ClCompile Include="Config\Graphics\GraphicsBool.cpp" />
    <ClCompile Include="Config\Graphics\GraphicsChoice.cpp" />
    <ClCompile Include="Config\Graphics\GraphicsInteger.cpp" />
    <ClCompile Include="Config\Graphics\GraphicsRadio.cpp" />
    <ClCompile Include="Config\Graphics\GraphicsSlider.cpp" />
    <ClCompile Include="Config\Graphics\GraphicsWindow.cpp" />
    <ClCompile Include="Config\Graphics\HacksWidget.cpp" />
    <ClCompile Include="Config\Graphics\PostProcessingConfigWindow.cpp" />
    <ClCompile Include="Config\Graphics\SoftwareRendererWidget.cpp" />
    <ClCompile Include="Config\InfoWidget.cpp" />
    <ClCompile Include="Config\LogConfigWidget.cpp" />
    <ClCompile Include="Config\LogWidget.cpp" />
    <ClCompile Include="Config\Mapping\FreeLookGeneral.cpp" />
    <ClCompile Include="Config\Mapping\FreeLookRotation.cpp" />
    <ClCompile Include="Config\Mapping\GCKeyboardEmu.cpp" />
    <ClCompile Include="Config\Mapping\GCMicrophone.cpp" />
    <ClCompile Include="Config\Mapping\GCPadEmu.cpp" />
    <ClCompile Include="Config\Mapping\GCPadWiiUConfigDialog.cpp" />
    <ClCompile Include="Config\Mapping\Hotkey3D.cpp" />
    <ClCompile Include="Config\Mapping\HotkeyControllerProfile.cpp" />
    <ClCompile Include="Config\Mapping\HotkeyDebugging.cpp" />
    <ClCompile Include="Config\Mapping\HotkeyGeneral.cpp" />
    <ClCompile Include="Config\Mapping\HotkeyGraphics.cpp" />
    <ClCompile Include="Config\Mapping\HotkeyStates.cpp" />
    <ClCompile Include="Config\Mapping\HotkeyStatesOther.cpp" />
    <ClCompile Include="Config\Mapping\HotkeyTAS.cpp" />
    <ClCompile Include="Config\Mapping\HotkeyWii.cpp" />
    <ClCompile Include="Config\Mapping\IOWindow.cpp" />
    <ClCompile Include="Config\Mapping\MappingButton.cpp" />
    <ClCompile Include="Config\Mapping\MappingCommon.cpp" />
    <ClCompile Include="Config\Mapping\MappingIndicator.cpp" />
    <ClCompile Include="Config\Mapping\MappingNumeric.cpp" />
    <ClCompile Include="Config\Mapping\MappingWidget.cpp" />
    <ClCompile Include="Config\Mapping\MappingWindow.cpp" />
    <ClCompile Include="Config\Mapping\WiimoteEmuExtension.cpp" />
    <ClCompile Include="Config\Mapping\WiimoteEmuExtensionMotionInput.cpp" />
    <ClCompile Include="Config\Mapping\WiimoteEmuExtensionMotionSimulation.cpp" />
    <ClCompile Include="Config\Mapping\WiimoteEmuGeneral.cpp" />
    <ClCompile Include="Config\Mapping\WiimoteEmuMotionControl.cpp" />
    <ClCompile Include="Config\Mapping\WiimoteEmuMotionControlIMU.cpp" />
    <ClCompile Include="Config\NewPatchDialog.cpp" />
    <ClCompile Include="Config\PatchesWidget.cpp" />
    <ClCompile Include="Config\PropertiesDialog.cpp" />
    <ClCompile Include="Config\SettingsWindow.cpp" />
    <ClCompile Include="Config\ToolTipControls\ToolTipCheckBox.cpp" />
    <ClCompile Include="Config\ToolTipControls\ToolTipComboBox.cpp" />
    <ClCompile Include="Config\ToolTipControls\ToolTipRadioButton.cpp" />
    <ClCompile Include="Config\ToolTipControls\ToolTipSlider.cpp" />
    <ClCompile Include="Config\ToolTipControls\ToolTipSpinBox.cpp" />
    <ClCompile Include="Config\VerifyWidget.cpp" />
    <ClCompile Include="Config\WiimoteControllersWidget.cpp" />
    <ClCompile Include="ConvertDialog.cpp" />
    <ClCompile Include="Debugger\BreakpointWidget.cpp" />
    <ClCompile Include="Debugger\CodeViewWidget.cpp" />
    <ClCompile Include="Debugger\CodeWidget.cpp" />
    <ClCompile Include="Debugger\JITWidget.cpp" />
    <ClCompile Include="Debugger\MemoryViewWidget.cpp" />
    <ClCompile Include="Debugger\MemoryWidget.cpp" />
    <ClCompile Include="Debugger\NetworkWidget.cpp" />
<<<<<<< HEAD
    <ClCompile Include="Debugger\ThreadWidget.cpp" />
    <ClCompile Include="DiscordHandler.cpp" />
    <ClCompile Include="DiscordJoinRequestDialog.cpp" />
    <ClCompile Include="FIFO\FIFOAnalyzer.cpp" />
    <ClCompile Include="FIFO\FIFOPlayerWindow.cpp" />
    <ClCompile Include="NarrysMod\DolphinMemoryDomain.cpp">
      <SupportJustMyCode Condition="'$(Configuration)|$(Platform)'=='Release|x64'">false</SupportJustMyCode>
      <CompileAsManaged Condition="'$(Configuration)|$(Platform)'=='Release|x64'">true</CompileAsManaged>
      <RuntimeTypeInfo Condition="'$(Configuration)|$(Platform)'=='Release|x64'">true</RuntimeTypeInfo>
      <PrecompiledHeader Condition="'$(Configuration)|$(Platform)'=='Release|x64'">NotUsing</PrecompiledHeader>
      <PrecompiledHeaderFile Condition="'$(Configuration)|$(Platform)'=='Release|x64'">
      </PrecompiledHeaderFile>
      <ExceptionHandling Condition="'$(Configuration)|$(Platform)'=='Release|x64'">false</ExceptionHandling>
      <PrecompiledHeaderOutputFile Condition="'$(Configuration)|$(Platform)'=='Release|x64'">
      </PrecompiledHeaderOutputFile>
      <ForcedIncludeFiles Condition="'$(Configuration)|$(Platform)'=='Release|x64'">
      </ForcedIncludeFiles>
      <CompileAsManaged Condition="'$(Configuration)|$(Platform)'=='Debug|x64'">true</CompileAsManaged>
      <ExceptionHandling Condition="'$(Configuration)|$(Platform)'=='Debug|x64'">false</ExceptionHandling>
      <RuntimeTypeInfo Condition="'$(Configuration)|$(Platform)'=='Debug|x64'">true</RuntimeTypeInfo>
      <PrecompiledHeader Condition="'$(Configuration)|$(Platform)'=='Debug|x64'">NotUsing</PrecompiledHeader>
      <PrecompiledHeaderFile Condition="'$(Configuration)|$(Platform)'=='Debug|x64'">
      </PrecompiledHeaderFile>
      <PrecompiledHeaderOutputFile Condition="'$(Configuration)|$(Platform)'=='Debug|x64'">
      </PrecompiledHeaderOutputFile>
      <ForcedIncludeFiles Condition="'$(Configuration)|$(Platform)'=='Debug|x64'">
      </ForcedIncludeFiles>
      <BasicRuntimeChecks Condition="'$(Configuration)|$(Platform)'=='Debug|x64'">
      </BasicRuntimeChecks>
      <WarningLevel Condition="'$(Configuration)|$(Platform)'=='Release|x64'">Level2</WarningLevel>
      <WarningLevel Condition="'$(Configuration)|$(Platform)'=='Debug|x64'">Level2</WarningLevel>
      <LanguageStandard Condition="'$(Configuration)|$(Platform)'=='Debug|x64'">stdcpp17</LanguageStandard>
      <LanguageStandard Condition="'$(Configuration)|$(Platform)'=='Release|x64'">stdcpp17</LanguageStandard>
    </ClCompile>
    <ClCompile Include="NarrysMod\VanguardClient.cpp">
      <FileType>CppCode</FileType>
      <CompileAsManaged Condition="'$(Configuration)|$(Platform)'=='Release|x64'">true</CompileAsManaged>
      <ExceptionHandling Condition="'$(Configuration)|$(Platform)'=='Release|x64'">false</ExceptionHandling>
      <RuntimeTypeInfo Condition="'$(Configuration)|$(Platform)'=='Release|x64'">true</RuntimeTypeInfo>
      <PrecompiledHeader Condition="'$(Configuration)|$(Platform)'=='Release|x64'">NotUsing</PrecompiledHeader>
      <PrecompiledHeaderFile Condition="'$(Configuration)|$(Platform)'=='Release|x64'">
      </PrecompiledHeaderFile>
      <PrecompiledHeaderOutputFile Condition="'$(Configuration)|$(Platform)'=='Release|x64'">
      </PrecompiledHeaderOutputFile>
      <ForcedIncludeFiles Condition="'$(Configuration)|$(Platform)'=='Release|x64'">
      </ForcedIncludeFiles>
      <CompileAsManaged Condition="'$(Configuration)|$(Platform)'=='Debug|x64'">true</CompileAsManaged>
      <ExceptionHandling Condition="'$(Configuration)|$(Platform)'=='Debug|x64'">false</ExceptionHandling>
      <RuntimeTypeInfo Condition="'$(Configuration)|$(Platform)'=='Debug|x64'">true</RuntimeTypeInfo>
      <PrecompiledHeader Condition="'$(Configuration)|$(Platform)'=='Debug|x64'">NotUsing</PrecompiledHeader>
      <PrecompiledHeaderFile Condition="'$(Configuration)|$(Platform)'=='Debug|x64'">
      </PrecompiledHeaderFile>
      <PrecompiledHeaderOutputFile Condition="'$(Configuration)|$(Platform)'=='Debug|x64'">
      </PrecompiledHeaderOutputFile>
      <ForcedIncludeFiles Condition="'$(Configuration)|$(Platform)'=='Debug|x64'">
      </ForcedIncludeFiles>
      <BasicRuntimeChecks Condition="'$(Configuration)|$(Platform)'=='Debug|x64'">
      </BasicRuntimeChecks>
      <TreatWarningAsError Condition="'$(Configuration)|$(Platform)'=='Release|x64'">true</TreatWarningAsError>
      <WarningLevel Condition="'$(Configuration)|$(Platform)'=='Release|x64'">Level2</WarningLevel>
      <WarningLevel Condition="'$(Configuration)|$(Platform)'=='Debug|x64'">Level2</WarningLevel>
      <LanguageStandard Condition="'$(Configuration)|$(Platform)'=='Debug|x64'">stdcpp17</LanguageStandard>
      <LanguageStandard Condition="'$(Configuration)|$(Platform)'=='Release|x64'">stdcpp17</LanguageStandard>
      <AdditionalOptions Condition="'$(Configuration)|$(Platform)'=='Debug|x64'">/Zc:twoPhase- %(AdditionalOptions)</AdditionalOptions>
    </ClCompile>
    <ClCompile Include="NarrysMod\VanguardConfigLoader.cpp">
      <PrecompiledHeader Condition="'$(Configuration)|$(Platform)'=='Release|x64'">NotUsing</PrecompiledHeader>
      <PrecompiledHeaderFile Condition="'$(Configuration)|$(Platform)'=='Release|x64'">
      </PrecompiledHeaderFile>
      <PrecompiledHeaderOutputFile Condition="'$(Configuration)|$(Platform)'=='Release|x64'">
      </PrecompiledHeaderOutputFile>
      <ForcedIncludeFiles Condition="'$(Configuration)|$(Platform)'=='Release|x64'">
      </ForcedIncludeFiles>
      <RuntimeTypeInfo Condition="'$(Configuration)|$(Platform)'=='Release|x64'">
      </RuntimeTypeInfo>
      <LanguageStandard Condition="'$(Configuration)|$(Platform)'=='Debug|x64'">stdcpp17</LanguageStandard>
      <LanguageStandard Condition="'$(Configuration)|$(Platform)'=='Release|x64'">stdcpp17</LanguageStandard>
      <PrecompiledHeader Condition="'$(Configuration)|$(Platform)'=='Debug|x64'">
      </PrecompiledHeader>
      <PrecompiledHeaderFile Condition="'$(Configuration)|$(Platform)'=='Debug|x64'">
      </PrecompiledHeaderFile>
      <PrecompiledHeaderOutputFile Condition="'$(Configuration)|$(Platform)'=='Debug|x64'">
      </PrecompiledHeaderOutputFile>
      <ForcedIncludeFiles Condition="'$(Configuration)|$(Platform)'=='Debug|x64'">
      </ForcedIncludeFiles>
    </ClCompile>
    <ClCompile Include="NarrysMod\VanguardSettings.cpp">
      <CompileAsManaged Condition="'$(Configuration)|$(Platform)'=='Release|x64'">true</CompileAsManaged>
      <ExceptionHandling Condition="'$(Configuration)|$(Platform)'=='Release|x64'">false</ExceptionHandling>
      <RuntimeTypeInfo Condition="'$(Configuration)|$(Platform)'=='Release|x64'">true</RuntimeTypeInfo>
      <PrecompiledHeader Condition="'$(Configuration)|$(Platform)'=='Release|x64'">NotUsing</PrecompiledHeader>
      <PrecompiledHeaderFile Condition="'$(Configuration)|$(Platform)'=='Release|x64'">
      </PrecompiledHeaderFile>
      <PrecompiledHeaderOutputFile Condition="'$(Configuration)|$(Platform)'=='Release|x64'">
      </PrecompiledHeaderOutputFile>
      <ForcedIncludeFiles Condition="'$(Configuration)|$(Platform)'=='Release|x64'">
      </ForcedIncludeFiles>
      <CompileAsManaged Condition="'$(Configuration)|$(Platform)'=='Debug|x64'">true</CompileAsManaged>
      <ExceptionHandling Condition="'$(Configuration)|$(Platform)'=='Debug|x64'">false</ExceptionHandling>
      <RuntimeTypeInfo Condition="'$(Configuration)|$(Platform)'=='Debug|x64'">true</RuntimeTypeInfo>
      <PrecompiledHeader Condition="'$(Configuration)|$(Platform)'=='Debug|x64'">NotUsing</PrecompiledHeader>
      <PrecompiledHeaderFile Condition="'$(Configuration)|$(Platform)'=='Debug|x64'">
      </PrecompiledHeaderFile>
      <PrecompiledHeaderOutputFile Condition="'$(Configuration)|$(Platform)'=='Debug|x64'">
      </PrecompiledHeaderOutputFile>
      <ForcedIncludeFiles Condition="'$(Configuration)|$(Platform)'=='Debug|x64'">
      </ForcedIncludeFiles>
      <BasicRuntimeChecks Condition="'$(Configuration)|$(Platform)'=='Debug|x64'">Default</BasicRuntimeChecks>
      <LanguageStandard Condition="'$(Configuration)|$(Platform)'=='Debug|x64'">stdcpp17</LanguageStandard>
      <LanguageStandard Condition="'$(Configuration)|$(Platform)'=='Release|x64'">stdcpp17</LanguageStandard>
    </ClCompile>
    <ClCompile Include="QtUtils\WinIconHelper.cpp" />
    <ClCompile Include="ResourcePackManager.cpp" />
    <ClCompile Include="TAS\GCTASInputWindow.cpp" />
    <ClCompile Include="TAS\WiiTASInputWindow.cpp" />
    <ClCompile Include="TAS\TASCheckBox.cpp" />
    <ClCompile Include="TAS\TASInputWindow.cpp" />
    <ClCompile Include="TAS\StickWidget.cpp" />
    <ClCompile Include="TAS\IRWidget.cpp" />
    <ClCompile Include="Debugger\BreakpointWidget.cpp" />
=======
>>>>>>> 20301592
    <ClCompile Include="Debugger\NewBreakpointDialog.cpp" />
    <ClCompile Include="Debugger\PatchInstructionDialog.cpp" />
    <ClCompile Include="Debugger\RegisterColumn.cpp" />
    <ClCompile Include="Debugger\RegisterWidget.cpp" />
    <ClCompile Include="Debugger\ThreadWidget.cpp" />
    <ClCompile Include="Debugger\WatchWidget.cpp" />
    <ClCompile Include="DiscordHandler.cpp" />
    <ClCompile Include="DiscordJoinRequestDialog.cpp" />
    <ClCompile Include="FIFO\FIFOAnalyzer.cpp" />
    <ClCompile Include="FIFO\FIFOPlayerWindow.cpp" />
    <ClCompile Include="GameList\GameList.cpp" />
    <ClCompile Include="GameList\GameListModel.cpp" />
    <ClCompile Include="GameList\GameTracker.cpp" />
    <ClCompile Include="GameList\GridProxyModel.cpp" />
    <ClCompile Include="GameList\ListProxyModel.cpp" />
    <ClCompile Include="GCMemcardCreateNewDialog.cpp" />
    <ClCompile Include="GCMemcardManager.cpp" />
    <ClCompile Include="Host.cpp" />
<<<<<<< HEAD
    <ClCompile Include="Main.cpp">
      <CompileAsManaged Condition="'$(Configuration)|$(Platform)'=='Debug|x64'">
      </CompileAsManaged>
      <ForcedIncludeFiles Condition="'$(Configuration)|$(Platform)'=='Debug|x64'">pch.h</ForcedIncludeFiles>
      <BasicRuntimeChecks Condition="'$(Configuration)|$(Platform)'=='Debug|x64'">EnableFastChecks</BasicRuntimeChecks>
      <ForcedUsingFiles Condition="'$(Configuration)|$(Platform)'=='Debug|x64'">
      </ForcedUsingFiles>
    </ClCompile>
=======
    <ClCompile Include="HotkeyScheduler.cpp" />
    <ClCompile Include="Main.cpp" />
>>>>>>> 20301592
    <ClCompile Include="MainWindow.cpp" />
    <ClCompile Include="MenuBar.cpp" />
    <ClCompile Include="NetPlay\ChunkedProgressDialog.cpp" />
    <ClCompile Include="NetPlay\GameListDialog.cpp" />
    <ClCompile Include="NetPlay\MD5Dialog.cpp" />
    <ClCompile Include="NetPlay\NetPlayBrowser.cpp" />
    <ClCompile Include="NetPlay\NetPlayDialog.cpp" />
    <ClCompile Include="NetPlay\NetPlaySetupDialog.cpp" />
    <ClCompile Include="NetPlay\PadMappingDialog.cpp" />
    <ClCompile Include="NKitWarningDialog.cpp" />
    <ClCompile Include="QtUtils\AspectRatioWidget.cpp" />
    <ClCompile Include="QtUtils\BlockUserInputFilter.cpp" />
    <ClCompile Include="QtUtils\DoubleClickEventFilter.cpp" />
    <ClCompile Include="QtUtils\ElidedButton.cpp" />
    <ClCompile Include="QtUtils\FileOpenEventFilter.cpp" />
    <ClCompile Include="QtUtils\FlowLayout.cpp" />
    <ClCompile Include="QtUtils\ImageConverter.cpp" />
    <ClCompile Include="QtUtils\ModalMessageBox.cpp" />
    <ClCompile Include="QtUtils\UTF8CodePointCountValidator.cpp" />
    <ClCompile Include="QtUtils\WindowActivationEventFilter.cpp" />
    <ClCompile Include="QtUtils\WinIconHelper.cpp" />
    <ClCompile Include="QtUtils\WrapInScrollArea.cpp" />
    <ClCompile Include="RenderWidget.cpp" />
    <ClCompile Include="ResourcePackManager.cpp" />
    <ClCompile Include="Resources.cpp" />
    <ClCompile Include="SearchBar.cpp" />
    <ClCompile Include="Settings.cpp" />
    <ClCompile Include="Settings\AdvancedPane.cpp" />
    <ClCompile Include="Settings\AudioPane.cpp" />
    <ClCompile Include="Settings\GameCubePane.cpp" />
    <ClCompile Include="Settings\GeneralPane.cpp" />
    <ClCompile Include="Settings\InterfacePane.cpp" />
    <ClCompile Include="Settings\PathPane.cpp" />
    <ClCompile Include="Settings\USBDeviceAddToWhitelistDialog.cpp" />
    <ClCompile Include="Settings\WiiPane.cpp" />
    <ClCompile Include="TAS\GCTASInputWindow.cpp" />
    <ClCompile Include="TAS\IRWidget.cpp" />
    <ClCompile Include="TAS\StickWidget.cpp" />
    <ClCompile Include="TAS\TASCheckBox.cpp" />
    <ClCompile Include="TAS\TASInputWindow.cpp" />
    <ClCompile Include="TAS\TASSlider.cpp" />
    <ClCompile Include="TAS\WiiTASInputWindow.cpp" />
    <ClCompile Include="ToolBar.cpp" />
    <ClCompile Include="Translation.cpp" />
    <ClCompile Include="Updater.cpp" />
    <ClCompile Include="WiiUpdate.cpp" />
  </ItemGroup>
  <!--
    Put C/C++ headers here. If moc needs to be run for the file (only needed if
    Q_OBJECT is used in the file), set the item type to QtMoc. This list can
    also be modified using the VS UI.
    -->
  <ItemGroup>
    <ClInclude Include="Config\CheatCodeEditor.h" />
    <ClInclude Include="Config\GameConfigEdit.h" />
    <ClInclude Include="Config\Mapping\MappingCommon.h" />
    <ClInclude Include="Config\Mapping\MappingIndicator.h" />
    <ClInclude Include="Config\Mapping\MappingNumeric.h" />
    <ClInclude Include="Config\NewPatchDialog.h" />
    <ClInclude Include="Config\PatchesWidget.h" />
    <ClInclude Include="Debugger\RegisterColumn.h" />
    <ClInclude Include="NarrysMod\Helpers.hpp" />
    <ClInclude Include="NarrysMod\DolphinMemoryDomain.h" />
    <ClInclude Include="NarrysMod\ThreadLocalHelper.h" />
    <ClInclude Include="NarrysMod\VanguardClient.h" />
    <ClInclude Include="NarrysMod\VanguardClientInitializer.h" />
    <ClInclude Include="NarrysMod\VanguardConfigLoader.h" />
    <ClInclude Include="NarrysMod\VanguardSettingsWrapper.h">
      <CompileAsManaged Condition="'$(Configuration)|$(Platform)'=='Release|x64'">true</CompileAsManaged>
    </ClInclude>
    <ClInclude Include="QtUtils\ActionHelper.h" />
    <ClInclude Include="QtUtils\FlowLayout.h" />
    <ClInclude Include="QtUtils\ImageConverter.h" />
    <ClInclude Include="QtUtils\ModalMessageBox.h" />
    <ClInclude Include="QtUtils\QueueOnObject.h" />
    <ClInclude Include="QtUtils\RunOnObject.h" />
    <ClInclude Include="QtUtils\WinIconHelper.h" />
    <ClInclude Include="QtUtils\WrapInScrollArea.h" />
    <ClInclude Include="ResourcePackManager.h" />
    <ClInclude Include="Resources.h" />
    <ClInclude Include="TAS\TASSlider.h" />
    <ClInclude Include="Translation.h" />
    <ClInclude Include="WiiUpdate.h" />
    <QtMoc Include="AboutDialog.h" />
    <QtMoc Include="CheatsManager.h" />
    <QtMoc Include="Config\ARCodeWidget.h" />
    <QtMoc Include="Config\CheatWarningWidget.h" />
    <QtMoc Include="Config\CommonControllersWidget.h" />
    <QtMoc Include="Config\ControllerInterface\ControllerInterfaceWindow.h" />
    <QtMoc Include="Config\ControllerInterface\DualShockUDPClientAddServerDialog.h" />
    <QtMoc Include="Config\ControllerInterface\DualShockUDPClientWidget.h" />
    <QtMoc Include="Config\ControllerInterface\ServerStringValidator.h" />
    <QtMoc Include="Config\ControllersWindow.h" />
    <QtMoc Include="Config\FilesystemWidget.h" />
    <QtMoc Include="Config\FreeLookWidget.h" />
    <QtMoc Include="Config\FreeLookWindow.h" />
    <QtMoc Include="Config\GamecubeControllersWidget.h" />
    <QtMoc Include="Config\GameConfigHighlighter.h" />
    <QtMoc Include="Config\GameConfigWidget.h" />
    <QtMoc Include="Config\GeckoCodeWidget.h" />
    <QtMoc Include="Config\Graphics\AdvancedWidget.h" />
    <QtMoc Include="Config\Graphics\BalloonTip.h" />
    <QtMoc Include="Config\Graphics\EnhancementsWidget.h" />
    <QtMoc Include="Config\Graphics\GeneralWidget.h" />
    <QtMoc Include="Config\Graphics\GraphicsBool.h" />
    <QtMoc Include="Config\Graphics\GraphicsChoice.h" />
    <QtMoc Include="Config\Graphics\GraphicsInteger.h" />
    <QtMoc Include="Config\Graphics\GraphicsRadio.h" />
    <QtMoc Include="Config\Graphics\GraphicsSlider.h" />
    <QtMoc Include="Config\Graphics\GraphicsWidget.h" />
    <QtMoc Include="Config\Graphics\GraphicsWindow.h" />
    <QtMoc Include="Config\Graphics\HacksWidget.h" />
    <QtMoc Include="Config\Graphics\PostProcessingConfigWindow.h" />
    <QtMoc Include="Config\Graphics\SoftwareRendererWidget.h" />
    <QtMoc Include="Config\InfoWidget.h" />
    <QtMoc Include="Config\LogConfigWidget.h" />
    <QtMoc Include="Config\LogWidget.h" />
    <QtMoc Include="Config\Mapping\FreeLookGeneral.h" />
    <QtMoc Include="Config\Mapping\FreeLookRotation.h" />
    <QtMoc Include="Config\Mapping\GCKeyboardEmu.h" />
    <QtMoc Include="Config\Mapping\GCMicrophone.h" />
    <QtMoc Include="Config\Mapping\GCPadEmu.h" />
    <QtMoc Include="Config\Mapping\GCPadWiiUConfigDialog.h" />
    <QtMoc Include="Config\Mapping\Hotkey3D.h" />
    <QtMoc Include="Config\Mapping\HotkeyControllerProfile.h" />
    <QtMoc Include="Config\Mapping\HotkeyDebugging.h" />
    <QtMoc Include="Config\Mapping\HotkeyGeneral.h" />
    <QtMoc Include="Config\Mapping\HotkeyGraphics.h" />
    <QtMoc Include="Config\Mapping\HotkeyStates.h" />
    <QtMoc Include="Config\Mapping\HotkeyStatesOther.h" />
    <QtMoc Include="Config\Mapping\HotkeyTAS.h" />
    <QtMoc Include="Config\Mapping\HotkeyWii.h" />
    <QtMoc Include="Config\Mapping\IOWindow.h" />
    <QtMoc Include="Config\Mapping\MappingButton.h" />
    <QtMoc Include="Config\Mapping\MappingWidget.h" />
    <QtMoc Include="Config\Mapping\MappingWindow.h" />
    <QtMoc Include="Config\Mapping\WiimoteEmuExtension.h" />
    <QtMoc Include="Config\Mapping\WiimoteEmuExtensionMotionInput.h" />
    <QtMoc Include="Config\Mapping\WiimoteEmuExtensionMotionSimulation.h" />
    <QtMoc Include="Config\Mapping\WiimoteEmuGeneral.h" />
    <QtMoc Include="Config\Mapping\WiimoteEmuMotionControl.h" />
    <QtMoc Include="Config\Mapping\WiimoteEmuMotionControlIMU.h" />
    <QtMoc Include="Config\PropertiesDialog.h" />
    <QtMoc Include="Config\SettingsWindow.h" />
    <ClInclude Include="Config\ToolTipControls\ToolTipCheckBox.h" />
    <ClInclude Include="Config\ToolTipControls\ToolTipComboBox.h" />
    <ClInclude Include="Config\ToolTipControls\ToolTipRadioButton.h" />
    <ClInclude Include="Config\ToolTipControls\ToolTipSlider.h" />
    <ClInclude Include="Config\ToolTipControls\ToolTipSpinBox.h" />
    <ClInclude Include="Config\ToolTipControls\ToolTipWidget.h" />
    <QtMoc Include="Config\VerifyWidget.h" />
    <QtMoc Include="Config\WiimoteControllersWidget.h" />
    <QtMoc Include="ConvertDialog.h" />
    <QtMoc Include="Debugger\BreakpointWidget.h" />
    <QtMoc Include="Debugger\CodeViewWidget.h" />
    <QtMoc Include="Debugger\CodeWidget.h" />
    <QtMoc Include="Debugger\JITWidget.h" />
    <QtMoc Include="Debugger\MemoryViewWidget.h" />
    <QtMoc Include="Debugger\MemoryWidget.h" />
    <QtMoc Include="Debugger\NetworkWidget.h" />
    <QtMoc Include="Debugger\NewBreakpointDialog.h" />
    <QtMoc Include="Debugger\PatchInstructionDialog.h" />
    <QtMoc Include="Debugger\RegisterWidget.h" />
    <QtMoc Include="Debugger\ThreadWidget.h" />
    <QtMoc Include="Debugger\WatchWidget.h" />
    <QtMoc Include="DiscordHandler.h" />
    <QtMoc Include="DiscordJoinRequestDialog.h" />
    <QtMoc Include="FIFO\FIFOAnalyzer.h" />
    <QtMoc Include="FIFO\FIFOPlayerWindow.h" />
    <QtMoc Include="GameList\GameList.h" />
    <QtMoc Include="GameList\GameListModel.h" />
    <QtMoc Include="GameList\GameTracker.h" />
    <QtMoc Include="GameList\GridProxyModel.h" />
    <QtMoc Include="GameList\ListProxyModel.h" />
    <QtMoc Include="GCMemcardCreateNewDialog.h" />
    <QtMoc Include="GCMemcardManager.h" />
    <QtMoc Include="Host.h" />
    <QtMoc Include="HotkeyScheduler.h" />
    <QtMoc Include="MainWindow.h" />
    <QtMoc Include="MenuBar.h" />
    <QtMoc Include="NetPlay\ChunkedProgressDialog.h" />
    <QtMoc Include="NetPlay\GameListDialog.h" />
    <QtMoc Include="NetPlay\MD5Dialog.h" />
    <QtMoc Include="NetPlay\NetPlayBrowser.h" />
    <QtMoc Include="NetPlay\NetPlayDialog.h" />
    <QtMoc Include="NetPlay\NetPlaySetupDialog.h" />
    <QtMoc Include="NetPlay\PadMappingDialog.h" />
    <QtMoc Include="NKitWarningDialog.h" />
    <QtMoc Include="QtUtils\AspectRatioWidget.h" />
    <QtMoc Include="QtUtils\BlockUserInputFilter.h" />
    <QtMoc Include="QtUtils\DoubleClickEventFilter.h" />
    <QtMoc Include="QtUtils\ElidedButton.h" />
    <QtMoc Include="QtUtils\FileOpenEventFilter.h" />
    <QtMoc Include="QtUtils\ParallelProgressDialog.h" />
    <QtMoc Include="QtUtils\UTF8CodePointCountValidator.h" />
    <QtMoc Include="QtUtils\WindowActivationEventFilter.h" />
    <QtMoc Include="RenderWidget.h" />
    <QtMoc Include="SearchBar.h" />
    <QtMoc Include="Settings.h" />
    <QtMoc Include="Settings\AdvancedPane.h" />
    <QtMoc Include="Settings\AudioPane.h" />
    <QtMoc Include="Settings\GameCubePane.h" />
    <QtMoc Include="Settings\GeneralPane.h" />
    <QtMoc Include="Settings\InterfacePane.h" />
    <QtMoc Include="Settings\PathPane.h" />
    <QtMoc Include="Settings\USBDeviceAddToWhitelistDialog.h" />
    <QtMoc Include="Settings\WiiPane.h" />
    <QtMoc Include="TAS\GCTASInputWindow.h" />
    <QtMoc Include="TAS\IRWidget.h" />
    <QtMoc Include="TAS\StickWidget.h" />
    <QtMoc Include="TAS\TASCheckBox.h" />
    <QtMoc Include="TAS\TASInputWindow.h" />
    <QtMoc Include="TAS\WiiTASInputWindow.h" />
    <QtMoc Include="ToolBar.h" />
    <QtMoc Include="Updater.h" />
  </ItemGroup>
  <ItemGroup>
    <Text Include="CMakeLists.txt" />
  </ItemGroup>
  <ItemGroup>
    <ResourceCompile Include="DolphinQt.rc" />
  </ItemGroup>
  <ItemGroup>
    <ProjectReference Include="$(CoreDir)DolphinLib.vcxproj">
      <Project>{D79392F7-06D6-4B4B-A39F-4D587C215D3A}</Project>
    </ProjectReference>
    <ProjectReference Include="$(CoreDir)Common\SCMRevGen.vcxproj">
      <Project>{41279555-f94f-4ebc-99de-af863c10c5c4}</Project>
    </ProjectReference>
    <ProjectReference Include="$(DolphinRootDir)Languages\Languages.vcxproj">
      <Project>{0e033be3-2e08-428e-9ae9-bc673efa12b5}</Project>
    </ProjectReference>
<<<<<<< HEAD
    <ProjectReference Include="$(CoreDir)VideoBackends\Vulkan\Vulkan.vcxproj">
      <Project>{29f29a19-f141-45ad-9679-5a2923b49da3}</Project>
    </ProjectReference>
    <ProjectReference Include="..\..\..\..\RTCV\Source\Libraries\Common\Common.csproj">
      <Project>{a31c17e1-2eab-434f-a022-20193f2ceab7}</Project>
    </ProjectReference>
    <ProjectReference Include="..\..\..\..\RTCV\Source\Libraries\CorruptCore\CorruptCore.csproj">
      <Project>{b5633a86-dc66-4723-88eb-7dfc95458072}</Project>
      <Private>true</Private>
    </ProjectReference>
    <ProjectReference Include="..\..\..\..\RTCV\Source\Libraries\NetCore\NetCore.csproj">
      <Project>{7e106aec-5614-4206-9e4d-25759c90e8ae}</Project>
      <Private>true</Private>
    </ProjectReference>
    <ProjectReference Include="..\..\..\..\RTCV\Source\Libraries\Vanguard\Vanguard.csproj">
      <Project>{364c705e-b7ab-4a94-a59b-88899ce65958}</Project>
      <Private>true</Private>
    </ProjectReference>
    <ProjectReference Include="..\..\..\Externals\imgui\imgui.vcxproj">
      <Project>{4c3b2264-ea73-4a7b-9cfe-65b0fd635ebb}</Project>
    </ProjectReference>
    <ProjectReference Include="..\VideoBackends\D3D12\D3D12.vcxproj">
      <Project>{570215b7-e32f-4438-95ae-c8d955f9fca3}</Project>
    </ProjectReference>
=======
>>>>>>> 20301592
  </ItemGroup>
  <Import Project="$(ExternalsDir)ExternalsReferenceAll.props" />
  <Import Project="$(VCTargetsPath)\Microsoft.Cpp.targets" />
  <ImportGroup Label="ExtensionTargets" />
  <!--Copy Exe, Data directory and DLLs which should be located in the executable directory-->
  <ItemGroup>
    <DataSysFiles Include="$(DolphinRootDir)Data\**\Sys\**\*.*" />
    <DataTxtFiles Include="$(DolphinRootDir)Data\license.txt" />
    <Executables Include="$(TargetDir)\*.exe" />
    <Dlls Include="$(RTCDir)\*.dll" />
    <Pdbs Include="$(RTCDir)\*.pdb" />
    <AllInputFiles Include="@(DataSysFiles);@(DataTxtFiles);@(Executables);@(Dlls);@(Pdbs)" />
  </ItemGroup>
  <Target Name="AfterBuild" Inputs="@(AllInputFiles)" Outputs="@(AllInputFiles -> '$(BinaryOutputDir)%(RecursiveDir)%(Filename)%(Extension)')">
    <Message Text="Copying Data directory..." Importance="High" />
    <Copy SourceFiles="@(DataSysFiles)" DestinationFolder="$(BinaryOutputDir)%(RecursiveDir)" Condition="!Exists('$(BinaryOutputDir)%(RecursiveDir)%(Filename)%(DataSysFiles.Extension)') OR $([System.DateTime]::Parse('%(ModifiedTime)').Ticks) &gt; $([System.IO.File]::GetLastWriteTime('$(BinaryOutputDir)%(RecursiveDir)%(Filename)%(DataSysFiles.Extension)').Ticks)" />
    <Copy SourceFiles="@(DataTxtFiles)" DestinationFolder="$(BinaryOutputDir)" Condition="!Exists('$(BinaryOutputDir)%(Filename)%(DataTxtFiles.Extension)') OR $([System.DateTime]::Parse('%(ModifiedTime)').Ticks) &gt; $([System.IO.File]::GetLastWriteTime('$(BinaryOutputDir)%(RecursiveDir)%(Filename)%(DataTxtFiles.Extension)').Ticks)" />
    <Message Text="Copy: @(Executables) -&gt; $(BinaryOutputDir)" Importance="High" />
    <Copy SourceFiles="@(Executables)" DestinationFolder="$(BinaryOutputDir)" />
    <Message Text="Copy: @(Dlls) -&gt; $(BinaryOutputDir)" Importance="High" />
    <Copy SourceFiles="@(Dlls)" DestinationFolder="$(BinaryOutputDir)" />
    <Message Text="Copy: @(Pdbs) -&gt; $(BinaryOutputDir)" Importance="High" />
    <Copy SourceFiles="@(Pdbs)" DestinationFolder="$(BinaryOutputDir)" />
  </Target>
</Project><|MERGE_RESOLUTION|>--- conflicted
+++ resolved
@@ -44,18 +44,6 @@
       <CLRThreadAttribute Condition="'$(Configuration)|$(Platform)'=='Release|x64'">
       </CLRThreadAttribute>
     </Link>
-<<<<<<< HEAD
-    <ClCompile>
-      <AdditionalIncludeDirectories>$(ProjectDir)VideoInterface;$(ProjectDir)GameList;$(ProjectDir)Debugger;$(ProjectDir)Settings;$(ProjectDir)Config;$(ProjectDir)Config\Mapping;$(ProjectDir)Config\Graphics;$(ProjectDir)Config\ControllerInterface;$(ProjectDir)NetPlay;$(ProjectDir)QtUtils;$(ProjectDir)TAS;$(ProjectDir)FIFO;%(AdditionalIncludeDirectories)</AdditionalIncludeDirectories>
-      <AdditionalOptions Condition="'$(Configuration)|$(Platform)'=='Release|x64'">/Zc:twoPhase- /experimental:newLambdaProcessor %(AdditionalOptions)</AdditionalOptions>
-      <AdditionalOptions Condition="'$(Configuration)|$(Platform)'=='Debug|x64'">/Zc:twoPhase- /experimental:newLambdaProcessor %(AdditionalOptions)</AdditionalOptions>
-      <CompileAsManaged Condition="'$(Configuration)|$(Platform)'=='Release|x64'">
-      </CompileAsManaged>
-      <LanguageStandard Condition="'$(Configuration)|$(Platform)'=='Debug|x64'">stdcpp17</LanguageStandard>
-      <LanguageStandard Condition="'$(Configuration)|$(Platform)'=='Release|x64'">stdcpp17</LanguageStandard>
-    </ClCompile>
-=======
->>>>>>> 20301592
     <Manifest>
       <AdditionalManifestFiles>DolphinQt.manifest;%(AdditionalManifestFiles)</AdditionalManifestFiles>
     </Manifest>
@@ -147,12 +135,6 @@
     <ClCompile Include="Debugger\MemoryViewWidget.cpp" />
     <ClCompile Include="Debugger\MemoryWidget.cpp" />
     <ClCompile Include="Debugger\NetworkWidget.cpp" />
-<<<<<<< HEAD
-    <ClCompile Include="Debugger\ThreadWidget.cpp" />
-    <ClCompile Include="DiscordHandler.cpp" />
-    <ClCompile Include="DiscordJoinRequestDialog.cpp" />
-    <ClCompile Include="FIFO\FIFOAnalyzer.cpp" />
-    <ClCompile Include="FIFO\FIFOPlayerWindow.cpp" />
     <ClCompile Include="NarrysMod\DolphinMemoryDomain.cpp">
       <SupportJustMyCode Condition="'$(Configuration)|$(Platform)'=='Release|x64'">false</SupportJustMyCode>
       <CompileAsManaged Condition="'$(Configuration)|$(Platform)'=='Release|x64'">true</CompileAsManaged>
@@ -259,17 +241,6 @@
       <LanguageStandard Condition="'$(Configuration)|$(Platform)'=='Debug|x64'">stdcpp17</LanguageStandard>
       <LanguageStandard Condition="'$(Configuration)|$(Platform)'=='Release|x64'">stdcpp17</LanguageStandard>
     </ClCompile>
-    <ClCompile Include="QtUtils\WinIconHelper.cpp" />
-    <ClCompile Include="ResourcePackManager.cpp" />
-    <ClCompile Include="TAS\GCTASInputWindow.cpp" />
-    <ClCompile Include="TAS\WiiTASInputWindow.cpp" />
-    <ClCompile Include="TAS\TASCheckBox.cpp" />
-    <ClCompile Include="TAS\TASInputWindow.cpp" />
-    <ClCompile Include="TAS\StickWidget.cpp" />
-    <ClCompile Include="TAS\IRWidget.cpp" />
-    <ClCompile Include="Debugger\BreakpointWidget.cpp" />
-=======
->>>>>>> 20301592
     <ClCompile Include="Debugger\NewBreakpointDialog.cpp" />
     <ClCompile Include="Debugger\PatchInstructionDialog.cpp" />
     <ClCompile Include="Debugger\RegisterColumn.cpp" />
@@ -288,19 +259,8 @@
     <ClCompile Include="GCMemcardCreateNewDialog.cpp" />
     <ClCompile Include="GCMemcardManager.cpp" />
     <ClCompile Include="Host.cpp" />
-<<<<<<< HEAD
-    <ClCompile Include="Main.cpp">
-      <CompileAsManaged Condition="'$(Configuration)|$(Platform)'=='Debug|x64'">
-      </CompileAsManaged>
-      <ForcedIncludeFiles Condition="'$(Configuration)|$(Platform)'=='Debug|x64'">pch.h</ForcedIncludeFiles>
-      <BasicRuntimeChecks Condition="'$(Configuration)|$(Platform)'=='Debug|x64'">EnableFastChecks</BasicRuntimeChecks>
-      <ForcedUsingFiles Condition="'$(Configuration)|$(Platform)'=='Debug|x64'">
-      </ForcedUsingFiles>
-    </ClCompile>
-=======
     <ClCompile Include="HotkeyScheduler.cpp" />
     <ClCompile Include="Main.cpp" />
->>>>>>> 20301592
     <ClCompile Include="MainWindow.cpp" />
     <ClCompile Include="MenuBar.cpp" />
     <ClCompile Include="NetPlay\ChunkedProgressDialog.cpp" />
@@ -533,10 +493,6 @@
     <ProjectReference Include="$(DolphinRootDir)Languages\Languages.vcxproj">
       <Project>{0e033be3-2e08-428e-9ae9-bc673efa12b5}</Project>
     </ProjectReference>
-<<<<<<< HEAD
-    <ProjectReference Include="$(CoreDir)VideoBackends\Vulkan\Vulkan.vcxproj">
-      <Project>{29f29a19-f141-45ad-9679-5a2923b49da3}</Project>
-    </ProjectReference>
     <ProjectReference Include="..\..\..\..\RTCV\Source\Libraries\Common\Common.csproj">
       <Project>{a31c17e1-2eab-434f-a022-20193f2ceab7}</Project>
     </ProjectReference>
@@ -552,14 +508,6 @@
       <Project>{364c705e-b7ab-4a94-a59b-88899ce65958}</Project>
       <Private>true</Private>
     </ProjectReference>
-    <ProjectReference Include="..\..\..\Externals\imgui\imgui.vcxproj">
-      <Project>{4c3b2264-ea73-4a7b-9cfe-65b0fd635ebb}</Project>
-    </ProjectReference>
-    <ProjectReference Include="..\VideoBackends\D3D12\D3D12.vcxproj">
-      <Project>{570215b7-e32f-4438-95ae-c8d955f9fca3}</Project>
-    </ProjectReference>
-=======
->>>>>>> 20301592
   </ItemGroup>
   <Import Project="$(ExternalsDir)ExternalsReferenceAll.props" />
   <Import Project="$(VCTargetsPath)\Microsoft.Cpp.targets" />
