// Copyright 2015 Dolphin Emulator Project
// Licensed under GPLv2+
// Refer to the license.txt file included.

#include <QApplication>
#include <QDesktopWidget>
#include <QDragEnterEvent>
#include <QDropEvent>
#include <QFileInfo>
#include <QGuiApplication>
#include <QIcon>
#include <QKeyEvent>
<<<<<<< HEAD
#include <QMessageBox>
=======
>>>>>>> e636b3e7
#include <QMimeData>
#include <QMouseEvent>
#include <QPalette>
#include <QScreen>
#include <QTimer>

#include "imgui.h"

#include "Core/ConfigManager.h"
#include "Core/Core.h"
#include "Core/State.h"

#include "DolphinQt/Host.h"
#include "DolphinQt/QtUtils/ModalMessageBox.h"
#include "DolphinQt/RenderWidget.h"
#include "DolphinQt/Resources.h"
#include "DolphinQt/Settings.h"

#include "VideoCommon/RenderBase.h"
#include "VideoCommon/VertexShaderManager.h"
#include "VideoCommon/VideoConfig.h"

RenderWidget::RenderWidget(QWidget* parent) : QWidget(parent)
{
  setWindowTitle(QStringLiteral("Dolphin"));
  setWindowIcon(Resources::GetAppIcon());
  setAcceptDrops(true);

  QPalette p;
  p.setColor(QPalette::Background, Qt::black);
  setPalette(p);

  connect(Host::GetInstance(), &Host::RequestTitle, this, &RenderWidget::setWindowTitle);
  connect(Host::GetInstance(), &Host::RequestRenderSize, this, [this](int w, int h) {
    if (!SConfig::GetInstance().bRenderWindowAutoSize || isFullScreen() || isMaximized())
      return;

    resize(w, h);
  });

  connect(&Settings::Instance(), &Settings::EmulationStateChanged, this, [this](Core::State state) {
    SetFillBackground(SConfig::GetInstance().bRenderToMain && state == Core::State::Uninitialized);
    if (state == Core::State::Running)
      SetImGuiKeyMap();
  });

  // We have to use Qt::DirectConnection here because we don't want those signals to get queued
  // (which results in them not getting called)
  connect(this, &RenderWidget::StateChanged, Host::GetInstance(), &Host::SetRenderFullscreen,
          Qt::DirectConnection);
  connect(this, &RenderWidget::HandleChanged, Host::GetInstance(), &Host::SetRenderHandle,
          Qt::DirectConnection);
  connect(this, &RenderWidget::SizeChanged, Host::GetInstance(), &Host::ResizeSurface,
          Qt::DirectConnection);
  connect(this, &RenderWidget::FocusChanged, Host::GetInstance(), &Host::SetRenderFocus,
          Qt::DirectConnection);

  m_mouse_timer = new QTimer(this);
  connect(m_mouse_timer, &QTimer::timeout, this, &RenderWidget::HandleCursorTimer);
  m_mouse_timer->setSingleShot(true);
  setMouseTracking(true);

  connect(&Settings::Instance(), &Settings::HideCursorChanged, this,
          &RenderWidget::OnHideCursorChanged);
  OnHideCursorChanged();
  connect(&Settings::Instance(), &Settings::KeepWindowOnTopChanged, this,
          &RenderWidget::OnKeepOnTopChanged);
  OnKeepOnTopChanged(Settings::Instance().IsKeepWindowOnTopEnabled());
  m_mouse_timer->start(MOUSE_HIDE_DELAY);

  // We need a native window to render into.
  setAttribute(Qt::WA_NativeWindow);

  SetFillBackground(true);
}

void RenderWidget::SetFillBackground(bool fill)
{
  setAttribute(Qt::WA_OpaquePaintEvent, !fill);
  setAttribute(Qt::WA_NoSystemBackground, !fill);
  setAutoFillBackground(fill);
}

void RenderWidget::dragEnterEvent(QDragEnterEvent* event)
{
  if (event->mimeData()->hasUrls() && event->mimeData()->urls().size() == 1)
    event->acceptProposedAction();
}

void RenderWidget::dropEvent(QDropEvent* event)
{
  const auto& urls = event->mimeData()->urls();
  if (urls.empty())
    return;

  const auto& url = urls[0];
  QFileInfo file_info(url.toLocalFile());

  auto path = file_info.filePath();

  if (!file_info.exists() || !file_info.isReadable())
  {
<<<<<<< HEAD
    QMessageBox::critical(this, tr("Error"), tr("Failed to open '%1'").arg(path));
=======
    ModalMessageBox::critical(this, tr("Error"), tr("Failed to open '%1'").arg(path));
>>>>>>> e636b3e7
    return;
  }

  if (!file_info.isFile())
  {
    return;
  }

  State::LoadAs(path.toStdString());
}

void RenderWidget::OnHideCursorChanged()
{
  setCursor(Settings::Instance().GetHideCursor() ? Qt::BlankCursor : Qt::ArrowCursor);
}

void RenderWidget::OnKeepOnTopChanged(bool top)
{
  const bool was_visible = isVisible();

  setWindowFlags(top ? windowFlags() | Qt::WindowStaysOnTopHint :
                       windowFlags() & ~Qt::WindowStaysOnTopHint);

  if (was_visible)
    show();
}

void RenderWidget::HandleCursorTimer()
{
  if (isActiveWindow())
    setCursor(Qt::BlankCursor);
}

void RenderWidget::showFullScreen()
{
  QWidget::showFullScreen();

  const auto dpr =
      QGuiApplication::screens()[QApplication::desktop()->screenNumber(this)]->devicePixelRatio();

  emit SizeChanged(width() * dpr, height() * dpr);
}

bool RenderWidget::event(QEvent* event)
{
  PassEventToImGui(event);

  switch (event->type())
  {
  case QEvent::Paint:
    return !autoFillBackground();
  case QEvent::KeyPress:
  {
    QKeyEvent* ke = static_cast<QKeyEvent*>(event);
    if (ke->key() == Qt::Key_Escape)
      emit EscapePressed();

    // The render window might flicker on some platforms because Qt tries to change focus to a new
    // element when there is none (?) Handling this event before it reaches QWidget fixes the issue.
    if (ke->key() == Qt::Key_Tab)
      return true;

    break;
  }
  case QEvent::MouseMove:
    if (g_Config.bFreeLook)
      OnFreeLookMouseMove(static_cast<QMouseEvent*>(event));

  // [[fallthrough]]
  case QEvent::MouseButtonPress:
    if (!Settings::Instance().GetHideCursor() && isActiveWindow())
    {
      setCursor(Qt::ArrowCursor);
      m_mouse_timer->start(MOUSE_HIDE_DELAY);
    }
    break;
  case QEvent::WinIdChange:
    emit HandleChanged(reinterpret_cast<void*>(winId()));
    break;
  case QEvent::WindowActivate:
    if (SConfig::GetInstance().m_PauseOnFocusLost && Core::GetState() == Core::State::Paused)
      Core::SetState(Core::State::Running);

    emit FocusChanged(true);
    break;
  case QEvent::WindowDeactivate:
    if (SConfig::GetInstance().m_PauseOnFocusLost && Core::GetState() == Core::State::Running)
      Core::SetState(Core::State::Paused);

    emit FocusChanged(false);
    break;
  case QEvent::Resize:
  {
    const QResizeEvent* se = static_cast<QResizeEvent*>(event);
    QSize new_size = se->size();

    auto* desktop = QApplication::desktop();

    int screen_nr = desktop->screenNumber(this);

    if (screen_nr == -1)
      screen_nr = desktop->screenNumber(parentWidget());

    const auto dpr = desktop->screen(screen_nr)->devicePixelRatio();

    emit SizeChanged(new_size.width() * dpr, new_size.height() * dpr);
    break;
  }
  case QEvent::WindowStateChange:
    emit StateChanged(isFullScreen());
    break;
  case QEvent::Close:
    emit Closed();
    break;
  default:
    break;
  }
  return QWidget::event(event);
}

void RenderWidget::OnFreeLookMouseMove(QMouseEvent* event)
{
  if (event->buttons() & Qt::MidButton)
  {
    // Mouse Move
    VertexShaderManager::TranslateView((event->x() - m_last_mouse[0]) / 50.0f,
                                       (event->y() - m_last_mouse[1]) / 50.0f);
  }
  else if (event->buttons() & Qt::RightButton)
  {
    // Mouse Look
    VertexShaderManager::RotateView((event->x() - m_last_mouse[0]) / 200.0f,
                                    (event->y() - m_last_mouse[1]) / 200.0f);
  }

  m_last_mouse[0] = event->x();
  m_last_mouse[1] = event->y();
}

void RenderWidget::PassEventToImGui(const QEvent* event)
{
  if (!Core::IsRunningAndStarted())
    return;

  switch (event->type())
  {
  case QEvent::KeyPress:
  case QEvent::KeyRelease:
  {
    // As the imgui KeysDown array is only 512 elements wide, and some Qt keys which
    // we need to track (e.g. alt) are above this value, we mask the lower 9 bits.
    // Even masked, the key codes are still unique, so conflicts aren't an issue.
    // The actual text input goes through AddInputCharactersUTF8().
    const QKeyEvent* key_event = static_cast<const QKeyEvent*>(event);
    const bool is_down = event->type() == QEvent::KeyPress;
    const u32 key = static_cast<u32>(key_event->key() & 0x1FF);
    auto lock = g_renderer->GetImGuiLock();
    if (key < ArraySize(ImGui::GetIO().KeysDown))
      ImGui::GetIO().KeysDown[key] = is_down;

    if (is_down)
    {
      auto utf8 = key_event->text().toUtf8();
      ImGui::GetIO().AddInputCharactersUTF8(utf8.constData());
    }
  }
  break;

  case QEvent::MouseMove:
  {
    auto lock = g_renderer->GetImGuiLock();

    // Qt multiplies all coordinates by the scaling factor in highdpi mode, giving us "scaled" mouse
    // coordinates (as if the screen was standard dpi). We need to update the mouse position in
    // native coordinates, as the UI (and game) is rendered at native resolution.
    const float scale = devicePixelRatio();
    ImGui::GetIO().MousePos.x = static_cast<const QMouseEvent*>(event)->x() * scale;
    ImGui::GetIO().MousePos.y = static_cast<const QMouseEvent*>(event)->y() * scale;
  }
  break;

  case QEvent::MouseButtonPress:
  case QEvent::MouseButtonRelease:
  {
    auto lock = g_renderer->GetImGuiLock();
    const u32 button_mask = static_cast<u32>(static_cast<const QMouseEvent*>(event)->buttons());
    for (size_t i = 0; i < ArraySize(ImGui::GetIO().MouseDown); i++)
      ImGui::GetIO().MouseDown[i] = (button_mask & (1u << i)) != 0;
  }
  break;

  default:
    break;
  }
}

void RenderWidget::SetImGuiKeyMap()
{
  static const int key_map[][2] = {{ImGuiKey_Tab, Qt::Key_Tab},
                                   {ImGuiKey_LeftArrow, Qt::Key_Left},
                                   {ImGuiKey_RightArrow, Qt::Key_Right},
                                   {ImGuiKey_UpArrow, Qt::Key_Up},
                                   {ImGuiKey_DownArrow, Qt::Key_Down},
                                   {ImGuiKey_PageUp, Qt::Key_PageUp},
                                   {ImGuiKey_PageDown, Qt::Key_PageDown},
                                   {ImGuiKey_Home, Qt::Key_Home},
                                   {ImGuiKey_End, Qt::Key_End},
                                   {ImGuiKey_Insert, Qt::Key_Insert},
                                   {ImGuiKey_Delete, Qt::Key_Delete},
                                   {ImGuiKey_Backspace, Qt::Key_Backspace},
                                   {ImGuiKey_Space, Qt::Key_Space},
                                   {ImGuiKey_Enter, Qt::Key_Return},
                                   {ImGuiKey_Escape, Qt::Key_Escape},
                                   {ImGuiKey_A, Qt::Key_A},
                                   {ImGuiKey_C, Qt::Key_C},
                                   {ImGuiKey_V, Qt::Key_V},
                                   {ImGuiKey_X, Qt::Key_X},
                                   {ImGuiKey_Y, Qt::Key_Y},
                                   {ImGuiKey_Z, Qt::Key_Z}};
  auto lock = g_renderer->GetImGuiLock();
  for (size_t i = 0; i < ArraySize(key_map); i++)
    ImGui::GetIO().KeyMap[key_map[i][0]] = (key_map[i][1] & 0x1FF);
}<|MERGE_RESOLUTION|>--- conflicted
+++ resolved
@@ -10,10 +10,6 @@
 #include <QGuiApplication>
 #include <QIcon>
 #include <QKeyEvent>
-<<<<<<< HEAD
-#include <QMessageBox>
-=======
->>>>>>> e636b3e7
 #include <QMimeData>
 #include <QMouseEvent>
 #include <QPalette>
@@ -116,11 +112,7 @@
 
   if (!file_info.exists() || !file_info.isReadable())
   {
-<<<<<<< HEAD
-    QMessageBox::critical(this, tr("Error"), tr("Failed to open '%1'").arg(path));
-=======
     ModalMessageBox::critical(this, tr("Error"), tr("Failed to open '%1'").arg(path));
->>>>>>> e636b3e7
     return;
   }
 
