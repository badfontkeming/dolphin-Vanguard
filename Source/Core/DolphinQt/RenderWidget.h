--- conflicted
+++ resolved
@@ -11,7 +11,6 @@
 
 class QMouseEvent;
 class QTimer;
-class DragEnterEvent;
 
 class RenderWidget final : public QWidget
 {
@@ -37,11 +36,8 @@
   void OnKeepOnTopChanged(bool top);
   void SetFillBackground(bool fill);
   void OnFreeLookMouseMove(QMouseEvent* event);
-<<<<<<< HEAD
-=======
   void PassEventToImGui(const QEvent* event);
   void SetImGuiKeyMap();
->>>>>>> e636b3e7
   void dragEnterEvent(QDragEnterEvent* event) override;
   void dropEvent(QDropEvent* event) override;
 
