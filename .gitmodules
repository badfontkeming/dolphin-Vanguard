--- conflicted
+++ resolved
@@ -2,10 +2,4 @@
 	path = Externals/Qt
 	url = https://github.com/dolphin-emu/ext-win-qt.git
 	branch = master
-<<<<<<< HEAD
-[submodule "Externals/qt"]
-	path = Externals/qt
-	url = https://github.com/dolphin-emu/ext-win-qt
-=======
-	shallow = true
->>>>>>> 1daefeb2
+	shallow = true