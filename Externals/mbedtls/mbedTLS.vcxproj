--- conflicted
+++ resolved
@@ -15,26 +15,9 @@
     <Import Project="$(VSPropsDir)ClDisableAllWarnings.props" />
   </ImportGroup>
   <PropertyGroup Label="UserMacros" />
-<<<<<<< HEAD
-  <ItemDefinitionGroup Condition="'$(Configuration)|$(Platform)'=='Debug|x64'">
-    <ClCompile>
-      <PrecompiledHeader>NotUsing</PrecompiledHeader>
-      <TreatWarningAsError>false</TreatWarningAsError>
-      <LanguageStandard>stdcpp17</LanguageStandard>
-    </ClCompile>
-    <Lib>
-      <TreatLibWarningAsErrors>false</TreatLibWarningAsErrors>
-    </Lib>
-  </ItemDefinitionGroup>
-  <ItemDefinitionGroup Condition="'$(Configuration)|$(Platform)'=='Release|x64'">
-    <ClCompile />
-    <ClCompile>
-      <LanguageStandard>stdcpp17</LanguageStandard>
-=======
   <ItemDefinitionGroup>
     <ClCompile>
       <AdditionalIncludeDirectories>include;library;%(AdditionalIncludeDirectories)</AdditionalIncludeDirectories>
->>>>>>> 19e85696
     </ClCompile>
   </ItemDefinitionGroup>
   <ItemGroup>
