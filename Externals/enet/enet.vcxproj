﻿<?xml version="1.0" encoding="utf-8"?>
<Project>
  <Import Project="..\..\Source\VSProps\Base.Macros.props" />
  <Import Project="$(VSPropsDir)Base.Targets.props" />
  <PropertyGroup Label="Globals">
    <ProjectGuid>{CBC76802-C128-4B17-BF6C-23B08C313E5E}</ProjectGuid>
  </PropertyGroup>
  <Import Project="$(VCTargetsPath)\Microsoft.Cpp.Default.props" />
  <Import Project="$(VSPropsDir)Configuration.StaticLibrary.props" />
  <Import Project="$(VCTargetsPath)\Microsoft.Cpp.props" />
  <ImportGroup Label="ExtensionSettings" />
  <ImportGroup Label="PropertySheets">
    <Import Project="$(UserRootDir)\Microsoft.Cpp.$(Platform).user.props" Condition="exists('$(UserRootDir)\Microsoft.Cpp.$(Platform).user.props')" Label="LocalAppDataPlatform" />
    <Import Project="$(VSPropsDir)Base.props" />
    <Import Project="$(VSPropsDir)ClDisableAllWarnings.props" />
  </ImportGroup>
  <PropertyGroup Label="UserMacros" />
  <ItemDefinitionGroup>
    <ClCompile>
      <AdditionalIncludeDirectories>include;%(AdditionalIncludeDirectories)</AdditionalIncludeDirectories>
    </ClCompile>
  </ItemDefinitionGroup>
  <ItemGroup>
    <ClInclude Include="include\enet\callbacks.h" />
    <ClInclude Include="include\enet\enet.h" />
    <ClInclude Include="include\enet\list.h" />
    <ClInclude Include="include\enet\protocol.h" />
    <ClInclude Include="include\enet\time.h" />
    <ClInclude Include="include\enet\types.h" />
    <ClInclude Include="include\enet\unix.h" />
    <ClInclude Include="include\enet\utility.h" />
    <ClInclude Include="include\enet\win32.h" />
  </ItemGroup>
  <ItemGroup>
    <ClCompile Include="callbacks.c" />
    <ClCompile Include="compress.c" />
    <ClCompile Include="host.c" />
    <ClCompile Include="list.c" />
    <ClCompile Include="packet.c" />
    <ClCompile Include="peer.c" />
    <ClCompile Include="protocol.c" />
    <ClCompile Include="unix.c" />
    <ClCompile Include="win32.c" />
  </ItemGroup>
  <ItemGroup>
    <Text Include="CMakeLists.txt" />
  </ItemGroup>
  <ItemGroup>
    <None Include="LICENSE" />
    <None Include="README" />
  </ItemGroup>
<<<<<<< HEAD
  <PropertyGroup Label="Globals">
    <ProjectGuid>{CBC76802-C128-4B17-BF6C-23B08C313E5E}</ProjectGuid>
    <WindowsTargetPlatformVersion>10.0</WindowsTargetPlatformVersion>
  </PropertyGroup>
  <Import Project="$(VCTargetsPath)\Microsoft.Cpp.Default.props" />
  <PropertyGroup Label="Configuration">
    <ConfigurationType>StaticLibrary</ConfigurationType>
    <PlatformToolset>v142</PlatformToolset>
    <CharacterSet>Unicode</CharacterSet>
  </PropertyGroup>
  <PropertyGroup Condition="'$(Configuration)'=='Debug'" Label="Configuration">
    <UseDebugLibraries>true</UseDebugLibraries>
  </PropertyGroup>
  <PropertyGroup Condition="'$(Configuration)'=='Release'" Label="Configuration">
    <UseDebugLibraries>false</UseDebugLibraries>
  </PropertyGroup>
  <Import Project="$(VCTargetsPath)\Microsoft.Cpp.props" />
  <ImportGroup Label="ExtensionSettings">
  </ImportGroup>
  <ImportGroup Label="PropertySheets">
    <Import Project="$(UserRootDir)\Microsoft.Cpp.$(Platform).user.props" Condition="exists('$(UserRootDir)\Microsoft.Cpp.$(Platform).user.props')" Label="LocalAppDataPlatform" />
    <Import Project="..\..\Source\VSProps\Base.props" />
    <Import Project="..\..\Source\VSProps\ClDisableAllWarnings.props" />
  </ImportGroup>
  <PropertyGroup Label="UserMacros" />
  <PropertyGroup />
  <ItemDefinitionGroup Condition="'$(Configuration)|$(Platform)'=='Release|x64'">
    <ClCompile />
    <ClCompile>
      <LanguageStandard>stdcpp17</LanguageStandard>
    </ClCompile>
  </ItemDefinitionGroup>
  <ItemDefinitionGroup Condition="'$(Configuration)|$(Platform)'=='Debug|x64'">
    <ClCompile>
      <LanguageStandard>stdcpp17</LanguageStandard>
    </ClCompile>
  </ItemDefinitionGroup>
=======
>>>>>>> 19e85696
  <Import Project="$(VCTargetsPath)\Microsoft.Cpp.targets" />
  <ImportGroup Label="ExtensionTargets">
  </ImportGroup>
</Project><|MERGE_RESOLUTION|>--- conflicted
+++ resolved
@@ -49,46 +49,6 @@
     <None Include="LICENSE" />
     <None Include="README" />
   </ItemGroup>
-<<<<<<< HEAD
-  <PropertyGroup Label="Globals">
-    <ProjectGuid>{CBC76802-C128-4B17-BF6C-23B08C313E5E}</ProjectGuid>
-    <WindowsTargetPlatformVersion>10.0</WindowsTargetPlatformVersion>
-  </PropertyGroup>
-  <Import Project="$(VCTargetsPath)\Microsoft.Cpp.Default.props" />
-  <PropertyGroup Label="Configuration">
-    <ConfigurationType>StaticLibrary</ConfigurationType>
-    <PlatformToolset>v142</PlatformToolset>
-    <CharacterSet>Unicode</CharacterSet>
-  </PropertyGroup>
-  <PropertyGroup Condition="'$(Configuration)'=='Debug'" Label="Configuration">
-    <UseDebugLibraries>true</UseDebugLibraries>
-  </PropertyGroup>
-  <PropertyGroup Condition="'$(Configuration)'=='Release'" Label="Configuration">
-    <UseDebugLibraries>false</UseDebugLibraries>
-  </PropertyGroup>
-  <Import Project="$(VCTargetsPath)\Microsoft.Cpp.props" />
-  <ImportGroup Label="ExtensionSettings">
-  </ImportGroup>
-  <ImportGroup Label="PropertySheets">
-    <Import Project="$(UserRootDir)\Microsoft.Cpp.$(Platform).user.props" Condition="exists('$(UserRootDir)\Microsoft.Cpp.$(Platform).user.props')" Label="LocalAppDataPlatform" />
-    <Import Project="..\..\Source\VSProps\Base.props" />
-    <Import Project="..\..\Source\VSProps\ClDisableAllWarnings.props" />
-  </ImportGroup>
-  <PropertyGroup Label="UserMacros" />
-  <PropertyGroup />
-  <ItemDefinitionGroup Condition="'$(Configuration)|$(Platform)'=='Release|x64'">
-    <ClCompile />
-    <ClCompile>
-      <LanguageStandard>stdcpp17</LanguageStandard>
-    </ClCompile>
-  </ItemDefinitionGroup>
-  <ItemDefinitionGroup Condition="'$(Configuration)|$(Platform)'=='Debug|x64'">
-    <ClCompile>
-      <LanguageStandard>stdcpp17</LanguageStandard>
-    </ClCompile>
-  </ItemDefinitionGroup>
-=======
->>>>>>> 19e85696
   <Import Project="$(VCTargetsPath)\Microsoft.Cpp.targets" />
   <ImportGroup Label="ExtensionTargets">
   </ImportGroup>
