--- conflicted
+++ resolved
@@ -1,27 +1,4 @@
 ﻿<?xml version="1.0" encoding="utf-8"?>
-<<<<<<< HEAD
-<Project DefaultTargets="Build" ToolsVersion="15.0" xmlns="http://schemas.microsoft.com/developer/msbuild/2003">
-  <ItemGroup Label="ProjectConfigurations">
-    <ProjectConfiguration Include="Debug|x64">
-      <Configuration>Debug</Configuration>
-      <Platform>x64</Platform>
-    </ProjectConfiguration>
-    <ProjectConfiguration Include="Release|x64">
-      <Configuration>Release</Configuration>
-      <Platform>x64</Platform>
-    </ProjectConfiguration>
-  </ItemGroup>
-  <ItemDefinitionGroup Condition="'$(Configuration)|$(Platform)'=='Release|x64'">
-    <ClCompile>
-      <LanguageStandard>stdcpp17</LanguageStandard>
-    </ClCompile>
-  </ItemDefinitionGroup>
-  <ItemDefinitionGroup Condition="'$(Configuration)|$(Platform)'=='Debug|x64'">
-    <ClCompile>
-      <LanguageStandard>stdcpp17</LanguageStandard>
-    </ClCompile>
-  </ItemDefinitionGroup>
-=======
 <Project DefaultTargets="Build" xmlns="http://schemas.microsoft.com/developer/msbuild/2003">
   <Import Project="..\..\Source\VSProps\Base.Macros.props" />
   <Import Project="$(VSPropsDir)Base.Targets.props" />
@@ -38,7 +15,6 @@
     <Import Project="$(VSPropsDir)ClDisableAllWarnings.props" />
   </ImportGroup>
   <PropertyGroup Label="UserMacros" />
->>>>>>> 1daefeb2
   <ItemGroup>
     <ClCompile Include="imgui.cpp" />
     <ClCompile Include="imgui_draw.cpp" />
@@ -52,34 +28,6 @@
     <ClInclude Include="imstb_textedit.h" />
     <ClInclude Include="imstb_truetype.h" />
   </ItemGroup>
-<<<<<<< HEAD
-  <PropertyGroup Label="Globals">
-    <ProjectGuid>{4C3B2264-EA73-4A7B-9CFE-65B0FD635EBB}</ProjectGuid>
-    <WindowsTargetPlatformVersion>10.0</WindowsTargetPlatformVersion>
-  </PropertyGroup>
-  <Import Project="$(VCTargetsPath)\Microsoft.Cpp.Default.props" />
-  <PropertyGroup Label="Configuration">
-    <ConfigurationType>StaticLibrary</ConfigurationType>
-    <PlatformToolset>v142</PlatformToolset>
-    <CharacterSet>Unicode</CharacterSet>
-  </PropertyGroup>
-  <PropertyGroup Condition="'$(Configuration)'=='Debug'" Label="Configuration">
-    <UseDebugLibraries>true</UseDebugLibraries>
-  </PropertyGroup>
-  <PropertyGroup Condition="'$(Configuration)'=='Release'" Label="Configuration">
-    <UseDebugLibraries>false</UseDebugLibraries>
-  </PropertyGroup>
-  <Import Project="$(VCTargetsPath)\Microsoft.Cpp.props" />
-  <ImportGroup Label="ExtensionSettings">
-  </ImportGroup>
-  <ImportGroup Label="PropertySheets">
-    <Import Project="$(UserRootDir)\Microsoft.Cpp.$(Platform).user.props" Condition="exists('$(UserRootDir)\Microsoft.Cpp.$(Platform).user.props')" Label="LocalAppDataPlatform" />
-    <Import Project="..\..\Source\VSProps\Base.props" />
-    <Import Project="..\..\Source\VSProps\ClDisableAllWarnings.props" />
-  </ImportGroup>
-  <PropertyGroup Label="UserMacros" />
-=======
->>>>>>> 1daefeb2
   <Import Project="$(VCTargetsPath)\Microsoft.Cpp.targets" />
   <ImportGroup Label="ExtensionTargets">
   </ImportGroup>
