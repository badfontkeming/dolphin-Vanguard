--- conflicted
+++ resolved
@@ -18,45 +18,11 @@
   <ItemDefinitionGroup>
     <ClCompile>
       <AdditionalIncludeDirectories>..\include;..\thirdparty\include;%(AdditionalIncludeDirectories)</AdditionalIncludeDirectories>
-      <LanguageStandard>stdcpp17</LanguageStandard>
     </ClCompile>
     <ResourceCompile>
       <PreprocessorDefinitions>WIN32;_WINDOWS;DISCORD_WINDOWS;%(PreprocessorDefinitions)</PreprocessorDefinitions>
       <AdditionalIncludeDirectories>..\include;..\thirdparty\rapidjson-1.1.0\include;%(AdditionalIncludeDirectories)</AdditionalIncludeDirectories>
     </ResourceCompile>
-<<<<<<< HEAD
-    <Midl>
-      <AdditionalIncludeDirectories>..\include;..\thirdparty\rapidjson-1.1.0\include;%(AdditionalIncludeDirectories)</AdditionalIncludeDirectories>
-      <OutputDirectory>$(ProjectDir)/$(IntDir)</OutputDirectory>
-      <HeaderFileName>%(Filename).h</HeaderFileName>
-      <TypeLibraryName>%(Filename).tlb</TypeLibraryName>
-      <InterfaceIdentifierFileName>%(Filename)_i.c</InterfaceIdentifierFileName>
-      <ProxyFileName>%(Filename)_p.c</ProxyFileName>
-    </Midl>
-    <Lib />
-  </ItemDefinitionGroup>
-  <ItemDefinitionGroup Condition="'$(Configuration)'=='Release'">
-    <ClCompile>
-      <AdditionalIncludeDirectories>..\include;..\thirdparty\include;%(AdditionalIncludeDirectories)</AdditionalIncludeDirectories>
-      <DebugInformationFormat>
-      </DebugInformationFormat>
-      <LanguageStandard>stdcpp17</LanguageStandard>
-    </ClCompile>
-    <ResourceCompile>
-      <PreprocessorDefinitions>WIN32;_WINDOWS;NDEBUG;DISCORD_WINDOWS;CMAKE_INTDIR=\"Release\";%(PreprocessorDefinitions)</PreprocessorDefinitions>
-      <AdditionalIncludeDirectories>..\include;..\thirdparty\rapidjson-1.1.0\include;%(AdditionalIncludeDirectories)</AdditionalIncludeDirectories>
-    </ResourceCompile>
-    <Midl>
-      <AdditionalIncludeDirectories>..\include;..\thirdparty\rapidjson-1.1.0\include;%(AdditionalIncludeDirectories)</AdditionalIncludeDirectories>
-      <OutputDirectory>$(ProjectDir)/$(IntDir)</OutputDirectory>
-      <HeaderFileName>%(Filename).h</HeaderFileName>
-      <TypeLibraryName>%(Filename).tlb</TypeLibraryName>
-      <InterfaceIdentifierFileName>%(Filename)_i.c</InterfaceIdentifierFileName>
-      <ProxyFileName>%(Filename)_p.c</ProxyFileName>
-    </Midl>
-    <Lib />
-=======
->>>>>>> 19e85696
   </ItemDefinitionGroup>
   <ItemGroup>
     <ClInclude Include="..\include\discord_rpc.h" />
