--- conflicted
+++ resolved
@@ -4,26 +4,9 @@
   <Import Project="$(VSPropsDir)Base.Targets.props" />
   <PropertyGroup Label="Globals">
     <ProjectGuid>{C636D9D1-82FE-42B5-9987-63B7D4836341}</ProjectGuid>
-<<<<<<< HEAD
-    <WindowsTargetPlatformVersion>10.0</WindowsTargetPlatformVersion>
-  </PropertyGroup>
-  <Import Project="$(VCTargetsPath)\Microsoft.Cpp.Default.props" />
-  <PropertyGroup Label="Configuration">
-    <ConfigurationType>StaticLibrary</ConfigurationType>
-    <PlatformToolset>v142</PlatformToolset>
-    <CharacterSet>Unicode</CharacterSet>
-  </PropertyGroup>
-  <PropertyGroup Condition="'$(Configuration)'=='Debug'" Label="Configuration">
-    <UseDebugLibraries>true</UseDebugLibraries>
-  </PropertyGroup>
-  <PropertyGroup Condition="'$(Configuration)'=='Release'" Label="Configuration">
-    <UseDebugLibraries>false</UseDebugLibraries>
-  </PropertyGroup>
-=======
   </PropertyGroup>
   <Import Project="$(VCTargetsPath)\Microsoft.Cpp.Default.props" />
   <Import Project="$(VSPropsDir)Configuration.StaticLibrary.props" />
->>>>>>> 1daefeb2
   <Import Project="$(VCTargetsPath)\Microsoft.Cpp.props" />
   <ImportGroup Label="ExtensionSettings" />
   <ImportGroup Label="PropertySheets">
@@ -32,16 +15,6 @@
     <Import Project="$(VSPropsDir)ClDisableAllWarnings.props" />
   </ImportGroup>
   <PropertyGroup Label="UserMacros" />
-  <ItemDefinitionGroup Condition="'$(Configuration)|$(Platform)'=='Release|x64'">
-    <ClCompile>
-      <LanguageStandard>stdcpp17</LanguageStandard>
-    </ClCompile>
-  </ItemDefinitionGroup>
-  <ItemDefinitionGroup Condition="'$(Configuration)|$(Platform)'=='Debug|x64'">
-    <ClCompile>
-      <LanguageStandard>stdcpp17</LanguageStandard>
-    </ClCompile>
-  </ItemDefinitionGroup>
   <ItemGroup>
     <ClCompile Include="OptionParser.cpp" />
   </ItemGroup>
